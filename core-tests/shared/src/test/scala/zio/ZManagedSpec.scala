package zio

import zio.Cause.Interrupt
import zio.Exit.Failure
import zio.ZManaged.ReleaseMap
import zio.test.Assertion._
import zio.test.TestAspect.{nonFlaky, scala2Only}
import zio.test._
import zio.test.environment._

import scala.concurrent.ExecutionContext

object ZManagedSpec extends ZIOBaseSpec {

  import ZIOTag._

  def spec: ZSpec[Environment, Failure] = suite("ZManaged")(
    suite("absorbWith")(
      test("on fail") {
        assertM(ZManagedExampleError.absorbWith(identity).use[Any, Throwable, Int](ZIO.succeed(_)).exit)(
          fails(equalTo(ExampleError))
        )
      } @@ zioTag(errors),
      test("on die") {
        assertM(ZManagedExampleDie.absorbWith(identity).use[Any, Throwable, Int](ZIO.succeed(_)).exit)(
          fails(equalTo(ExampleError))
        )
      } @@ zioTag(errors),
      test("on success") {
        assertM(ZIO.succeed(1).absorbWith(_ => ExampleError))(equalTo(1))
      }
    ),
    suite("acquireReleaseWith")(
      test("Invokes cleanups in reverse order of acquisition.") {
        for {
          effects <- Ref.make[List[Int]](Nil)
          res      = (x: Int) => ZManaged.acquireReleaseWith(effects.update(x :: _))(_ => effects.update(x :: _))
          program  = res(1) *> res(2) *> res(3)
          values  <- program.useDiscard(ZIO.unit) *> effects.get
        } yield assert(values)(equalTo(List(1, 2, 3, 3, 2, 1)))
      },
      test("Constructs an uninterruptible Managed value") {
        doInterrupt(io => ZManaged.acquireReleaseWith(io)(_ => IO.unit), _ => None)
      },
      test("Infers the environment type correctly") {
        trait R
        trait R1
        trait R2 extends R1
        trait E
        trait A
        def acquire1: ZIO[R, E, A]               = ???
        def acquire2: ZIO[R1, E, A]              = ???
        def acquire3: ZIO[R2, E, A]              = ???
        def release1: A => URIO[R, Any]          = ???
        def release2: A => ZIO[R1, Nothing, Any] = ???
        def release3: A => ZIO[R2, Nothing, Any] = ???
        def managed1: ZManaged[R with R1, E, A]  = ZManaged.acquireReleaseWith(acquire1)(release2)
        def managed2: ZManaged[R with R1, E, A]  = ZManaged.acquireReleaseWith(acquire2)(release1)
        def managed3: ZManaged[R2, E, A]         = ZManaged.acquireReleaseWith(acquire2)(release3)
        def managed4: ZManaged[R2, E, A]         = ZManaged.acquireReleaseWith(acquire3)(release2)
        lazy val result                          = (managed1, managed2, managed3, managed4)
        ZIO.succeed(assert(result)(anything))
      }
    ),
<<<<<<< HEAD
    suite("acquireReleaseAttemptWith")(
      test("Invokes cleanups in reverse order of acquisition.") {
        var effects = List[Int]()
        def acquire(x: Int): Int = { effects = x :: effects; x }
=======
    suite("makeEffect")(
      testM("Invokes cleanups in reverse order of acquisition.") {
        var effects               = List[Int]()
        def acquire(x: Int): Int  = { effects = x :: effects; x }
>>>>>>> 1222b352
        def release(x: Int): Unit = effects = x :: effects

        val res     = (x: Int) => ZManaged.acquireReleaseAttemptWith(acquire(x))(release)
        val program = res(1) *> res(2) *> res(3)

        for {
          _ <- program.useDiscard(ZIO.unit)
        } yield assert(effects)(equalTo(List(1, 2, 3, 3, 2, 1)))
      }
    ),
    suite("fromReservation")(
      test("Interruption is possible when using this form") {
        doInterrupt(
          io => ZManaged.fromReservation(Reservation(io, _ => IO.unit)),
          selfId => Some(Failure(Interrupt(selfId)))
        )
      }
    ),
    suite("acquireReleaseExitWith")(
      test("Invokes with the failure of the use") {
        val ex = new RuntimeException("Use died")

        def res(exits: Ref[List[Exit[Any, Any]]]) =
          for {
            _ <- ZManaged.acquireReleaseExitWith(UIO.unit)((_, e) => exits.update(e :: _))
            _ <- ZManaged.acquireReleaseExitWith(UIO.unit)((_, e) => exits.update(e :: _))
          } yield ()

        for {
          exits  <- Ref.make[List[Exit[Any, Any]]](Nil)
          _      <- res(exits).useDiscard(ZIO.die(ex)).exit
          result <- exits.get
        } yield assert(result)(equalTo(List[Exit[Any, Any]](Exit.Failure(Cause.Die(ex)), Exit.Failure(Cause.Die(ex)))))
      } @@ zioTag(errors),
      test("Invokes with the failure of the subsequent acquire") {
        val useEx     = new RuntimeException("Use died")
        val acquireEx = new RuntimeException("Acquire died")

        def res(exits: Ref[List[Exit[Any, Any]]]) =
          for {
            _ <- ZManaged.acquireReleaseExitWith(UIO.unit)((_, e) => exits.update(e :: _))
            _ <- ZManaged.acquireReleaseExitWith(ZIO.die(acquireEx))((_, e) => exits.update(e :: _))
          } yield ()

        for {
          exits  <- Ref.make[List[Exit[Any, Any]]](Nil)
          _      <- res(exits).useDiscard(ZIO.die(useEx)).exit
          result <- exits.get
        } yield assert(result)(equalTo(List[Exit[Any, Any]](Exit.Failure(Cause.Die(acquireEx)))))
      }
    ) @@ zioTag(errors),
    suite("zipWithPar")(
      test("Properly performs parallel acquire and release") {
        for {
          log      <- Ref.make[List[String]](Nil)
          a         = ZManaged.acquireReleaseWith(UIO.succeed("A"))(_ => log.update("A" :: _))
          b         = ZManaged.acquireReleaseWith(UIO.succeed("B"))(_ => log.update("B" :: _))
          result   <- a.zipWithPar(b)(_ + _).use(ZIO.succeed(_))
          cleanups <- log.get
        } yield assert(result.length)(equalTo(2)) && assert(cleanups)(hasSize(equalTo(2)))
      },
      test("preserves ordering of nested finalizers") {
        val inner = Ref.make(List[Int]()).toManaged.flatMap { ref =>
          ZManaged.finalizer(ref.update(1 :: _)) *>
            ZManaged.finalizer(ref.update(2 :: _)) *>
            ZManaged.finalizer(ref.update(3 :: _)).as(ref)
        }

        (inner <&> inner).useNow.flatMap { case (l, r) =>
          l.get <*> r.get
        }.map { case (l, r) =>
          assert(l)(equalTo(List(1, 2, 3))) &&
            assert(r)(equalTo(List(1, 2, 3)))
        }
      } @@ TestAspect.nonFlaky
    ),
    suite("fromZIO")(
      test("Performed interruptibly") {
        assertM(ZManaged.fromZIO(ZIO.checkInterruptible(ZIO.succeed(_))).use(ZIO.succeed(_)))(
          equalTo(InterruptStatus.interruptible)
        )
      }
    ) @@ zioTag(interruption),
    suite("fromZIOUninterruptible")(
      test("Performed uninterruptibly") {
        assertM(ZManaged.fromZIOUninterruptible(ZIO.checkInterruptible(ZIO.succeed(_))).use(ZIO.succeed(_)))(
          equalTo(InterruptStatus.uninterruptible)
        )
      }
    ) @@ zioTag(interruption),
    suite("ensuring")(
      test("Runs on successes") {
        for {
          effects <- Ref.make[List[String]](Nil)
          _ <- ZManaged
                 .finalizer(effects.update("First" :: _))
                 .ensuring(effects.update("Second" :: _))
                 .useDiscard(ZIO.unit)
          result <- effects.get
        } yield assert(result)(equalTo(List("Second", "First")))
      },
      test("Runs on failures") {
        for {
          effects <- Ref.make[List[String]](Nil)
          _       <- ZManaged.fromZIO(ZIO.fail(())).ensuring(effects.update("Ensured" :: _)).useDiscard(ZIO.unit).either
          result  <- effects.get
        } yield assert(result)(equalTo(List("Ensured")))
      } @@ zioTag(errors),
      test("Works when finalizers have defects") {
        for {
          effects <- Ref.make[List[String]](Nil)
          _ <- ZManaged
                 .finalizer(ZIO.dieMessage("Boom"))
                 .ensuring(effects.update("Ensured" :: _))
                 .useDiscard(ZIO.unit)
                 .exit
          result <- effects.get
        } yield assert(result)(equalTo(List("Ensured")))
      }
    ),
    suite("ensuringFirst")(
      test("Runs on successes") {
        for {
          effects <- Ref.make[List[String]](Nil)
          _ <- ZManaged
                 .finalizer(effects.update("First" :: _))
                 .ensuringFirst(effects.update("Second" :: _))
                 .useDiscard(ZIO.unit)
          result <- effects.get
        } yield assert(result)(equalTo(List("First", "Second")))
      },
      test("Runs on failures") {
        for {
          effects <- Ref.make[List[String]](Nil)
          _       <- ZManaged.fromZIO(ZIO.fail(())).ensuringFirst(effects.update("Ensured" :: _)).useDiscard(ZIO.unit).either
          result  <- effects.get
        } yield assert(result)(equalTo(List("Ensured")))
      } @@ zioTag(errors),
      test("Works when finalizers have defects") {
        for {
          effects <- Ref.make[List[String]](Nil)
          _ <- ZManaged
                 .finalizer(ZIO.dieMessage("Boom"))
                 .ensuringFirst(effects.update("Ensured" :: _))
                 .useDiscard(ZIO.unit)
                 .exit
          result <- effects.get
        } yield assert(result)(equalTo(List("Ensured")))
      }
    ),
    test("eventually") {
      def acquire(ref: Ref[Int]) =
        for {
          v <- ref.get
          r <- if (v < 10) ref.update(_ + 1) *> IO.fail("Ouch")
               else UIO.succeed(v)
        } yield r

      for {
        ref <- Ref.make(0)
        _   <- ZManaged.acquireReleaseWith(acquire(ref))(_ => UIO.unit).eventually.use(_ => UIO.unit)
        r   <- ref.get
      } yield assert(r)(equalTo(10))
    },
    suite("flatMap")(
      test("All finalizers run even when finalizers have defects") {
        for {
          effects <- Ref.make[List[String]](Nil)
          _ <- (for {
                 _ <- ZManaged.finalizer(ZIO.dieMessage("Boom"))
                 _ <- ZManaged.finalizer(effects.update("First" :: _))
                 _ <- ZManaged.finalizer(ZIO.dieMessage("Boom"))
                 _ <- ZManaged.finalizer(effects.update("Second" :: _))
                 _ <- ZManaged.finalizer(ZIO.dieMessage("Boom"))
                 _ <- ZManaged.finalizer(effects.update("Third" :: _))
               } yield ()).useDiscard(ZIO.unit).exit
          result <- effects.get
        } yield assert(result)(equalTo(List("First", "Second", "Third")))
      }
    ),
    suite("foldManaged")(
      test("Runs onFailure on failure") {
        for {
          effects <- Ref.make[List[Int]](Nil)
          res      = (x: Int) => Managed.acquireReleaseWith(effects.update(x :: _))(_ => effects.update(x :: _))
          program  = Managed.fromZIO(IO.fail(())).foldManaged(_ => res(1), _ => Managed.unit)
          values  <- program.useDiscard(ZIO.unit).ignore *> effects.get
        } yield assert(values)(equalTo(List(1, 1)))
      } @@ zioTag(errors),
      test("Runs onSuccess on success") {
        implicit val canFail = CanFail
        for {
          effects <- Ref.make[List[Int]](Nil)
          res      = (x: Int) => Managed.acquireReleaseWith(effects.update(x :: _))(_ => effects.update(x :: _))
          program  = ZManaged.succeed(()).foldManaged(_ => Managed.unit, _ => res(1))
          values  <- program.useDiscard(ZIO.unit).ignore *> effects.get
        } yield assert(values)(equalTo(List(1, 1)))
      },
      test("Invokes cleanups") {
        for {
          effects <- Ref.make[List[Int]](Nil)
          res      = (x: Int) => Managed.acquireReleaseWith(effects.update(x :: _))(_ => effects.update(x :: _))
          program  = res(1).flatMap(_ => ZManaged.fail(())).foldManaged(_ => res(2), _ => res(3))
          values  <- program.useDiscard(ZIO.unit).ignore *> effects.get
        } yield assert(values)(equalTo(List(1, 2, 2, 1)))
      },
      test("Invokes cleanups on interrupt - 1") {
        implicit val canFail = CanFail
        for {
          effects <- Ref.make[List[Int]](Nil)
          res      = (x: Int) => Managed.acquireReleaseWith(effects.update(x :: _))(_ => effects.update(x :: _))
          program  = res(1).flatMap(_ => ZManaged.interrupt).foldManaged(_ => res(2), _ => res(3))
          values  <- program.useDiscard(ZIO.unit).sandbox.ignore *> effects.get
        } yield assert(values)(equalTo(List(1, 1)))
      } @@ zioTag(interruption),
      test("Invokes cleanups on interrupt - 2") {
        for {
          effects <- Ref.make[List[Int]](Nil)
          res      = (x: Int) => Managed.acquireReleaseWith(effects.update(x :: _))(_ => effects.update(x :: _))
          program  = res(1).flatMap(_ => ZManaged.fail(())).foldManaged(_ => res(2), _ => res(3))
          values  <- program.useDiscard(ZIO.interrupt).sandbox.ignore *> effects.get
        } yield assert(values)(equalTo(List(1, 2, 2, 1)))
      } @@ zioTag(interruption),
      test("Invokes cleanups on interrupt - 3") {
        for {
          effects <- Ref.make[List[Int]](Nil)
          res      = (x: Int) => Managed.acquireReleaseWith(effects.update(x :: _))(_ => effects.update(x :: _))
          program  = res(1).flatMap(_ => ZManaged.fail(())).foldManaged(_ => res(2) *> ZManaged.interrupt, _ => res(3))
          values  <- program.useDiscard(ZIO.unit).sandbox.ignore *> effects.get
        } yield assert(values)(equalTo(List(1, 2, 2, 1)))
      } @@ zioTag(interruption)
    ),
    suite("foreach")(
      test("Returns elements in the correct order") {
        def res(int: Int) =
          ZManaged.succeed(int)

        val managed = ZManaged.foreach(List(1, 2, 3, 4))(res)
        managed.use[Any, Nothing, TestResult](res => ZIO.succeed(assert(res)(equalTo(List(1, 2, 3, 4)))))
      },
      test("Runs finalizers") {
        testFinalizersPar(4, res => ZManaged.foreach(List(1, 2, 3, 4))(_ => res))
      },
      test("Invokes cleanups in reverse order of acquisition") {
        for {
          effects <- Ref.make[List[Int]](Nil)
          res      = (x: Int) => ZManaged.acquireReleaseWith(effects.update(x :: _))(_ => effects.update(x :: _))
          program  = ZManaged.foreach(List(1, 2, 3))(res)
          values  <- program.useDiscard(ZIO.unit) *> effects.get
        } yield assert(values)(equalTo(List(1, 2, 3, 3, 2, 1)))
      }
    ),
    suite("foreach for Option")(
      test("Returns elements if Some") {
        def res(int: Int) =
          ZManaged.succeed(int)

        val managed = ZManaged.foreach(Some(3))(res)
        managed.use[Any, Nothing, TestResult](res => ZIO.succeed(assert(res)(equalTo(Some(3)))))
      },
      test("Returns nothing if None") {
        def res(int: Int) =
          ZManaged.succeed(int)

        val managed = ZManaged.foreach(None)(res)
        managed.use[Any, Nothing, TestResult](res => ZIO.succeed(assert(res)(equalTo(None))))
      },
      test("Runs finalizers") {
        testFinalizersPar(1, res => ZManaged.foreach(Some(4))(_ => res))
      }
    ),
    suite("foreachPar")(
      test("Returns elements in the correct order") {
        def res(int: Int) =
          ZManaged.succeed(int)

        val managed = ZManaged.foreachPar(List(1, 2, 3, 4))(res)
        managed.use[Any, Nothing, TestResult](res => ZIO.succeed(assert(res)(equalTo(List(1, 2, 3, 4)))))
      },
      test("Runs finalizers") {
        testFinalizersPar(4, res => ZManaged.foreachPar(List(1, 2, 3, 4))(_ => res))
      },
      test("Runs reservations in parallel") {
        testReservePar(4, res => ZManaged.foreachPar(List(1, 2, 3, 4))(_ => res))
      },
      test("Runs acquisitions in parallel") {
        testAcquirePar(4, res => ZManaged.foreachPar(List(1, 2, 3, 4))(_ => res))
      },
      test("Maintains finalizer ordering in inner ZManaged values") {
        check(Gen.int(5, 100))(l => testParallelNestedFinalizerOrdering(l, ZManaged.foreachPar(_)(identity)))
      }
    ),
    suite("foreachParN")(
      test("Returns elements in the correct order") {
        def res(int: Int) =
          ZManaged.succeed(int)

        val managed = ZManaged.foreachParN(2)(List(1, 2, 3, 4))(res)
        managed.use[Any, Nothing, TestResult](res => ZIO.succeed(assert(res)(equalTo(List(1, 2, 3, 4)))))
      },
      test("Uses at most n fibers for reservation") {
        testFinalizersPar(4, res => ZManaged.foreachParN(2)(List(1, 2, 3, 4))(_ => res))
      },
      test("Uses at most n fibers for acquisition") {
        testReservePar(2, res => ZManaged.foreachParN(2)(List(1, 2, 3, 4))(_ => res))
      },
      test("Runs finalizers") {
        testAcquirePar(2, res => ZManaged.foreachParN(2)(List(1, 2, 3, 4))(_ => res))
      },
      test("Maintains finalizer ordering in inner ZManaged values") {
        check(Gen.int(4, 10), Gen.int(5, 100)) { (n, l) =>
          testParallelNestedFinalizerOrdering(l, ZManaged.foreachParN(n)(_)(identity))
        }
      }
    ),
    suite("foreachDiscard")(
      test("Runs finalizers") {
        testFinalizersPar(4, res => ZManaged.foreachDiscard(List(1, 2, 3, 4))(_ => res))
      }
    ),
    suite("foreachParDiscard")(
      test("Runs finalizers") {
        testFinalizersPar(4, res => ZManaged.foreachParDiscard(List(1, 2, 3, 4))(_ => res))
      },
      test("Runs reservations in parallel") {
        testReservePar(4, res => ZManaged.foreachParDiscard(List(1, 2, 3, 4))(_ => res))
      },
      test("Runs acquisitions in parallel") {
        testAcquirePar(4, res => ZManaged.foreachParDiscard(List(1, 2, 3, 4))(_ => res))
      }
    ),
    suite("foreachParNDiscard")(
      test("Uses at most n fibers for reservation") {
        testFinalizersPar(4, res => ZManaged.foreachParNDiscard(2)(List(1, 2, 3, 4))(_ => res))
      },
      test("Uses at most n fibers for acquisition") {
        testReservePar(2, res => ZManaged.foreachParNDiscard(2)(List(1, 2, 3, 4))(_ => res))
      },
      test("Runs finalizers") {
        testReservePar(2, res => ZManaged.foreachParNDiscard(2)(List(1, 2, 3, 4))(_ => res))
      }
    ),
    suite("fork")(
      test("Runs finalizers properly") {
        for {
          finalized <- Ref.make(false)
          latch     <- Promise.make[Nothing, Unit]
          _ <- ZManaged
                 .fromReservation(Reservation(latch.succeed(()) *> ZIO.never, _ => finalized.set(true)))
                 .fork
                 .useDiscard(latch.await)
          result <- finalized.get
        } yield assert(result)(isTrue)
      },
      test("Acquires interruptibly") {
        for {
          finalized    <- Ref.make(false)
          acquireLatch <- Promise.make[Nothing, Unit]
          useLatch     <- Promise.make[Nothing, Unit]
          fib <- ZManaged
                   .fromReservation(
                     Reservation(
                       acquireLatch.succeed(()) *> ZIO.never,
                       _ => finalized.set(true)
                     )
                   )
                   .fork
                   .useDiscard(useLatch.succeed(()) *> ZIO.never)
                   .fork
          _      <- acquireLatch.await
          _      <- useLatch.await
          _      <- fib.interrupt
          result <- finalized.get
        } yield assert(result)(isTrue)
      } @@ zioTag(interruption)
    ),
    suite("fromAutoCloseable")(
      test("Runs finalizers properly") {
        for {
          runtime <- ZIO.runtime[Any]
          effects <- Ref.make(List[String]())
          closeable = UIO(new AutoCloseable {
                        def close(): Unit = runtime.unsafeRun(effects.update("Closed" :: _))
                      })
          _      <- ZManaged.fromAutoCloseable(closeable).useDiscard(ZIO.unit)
          result <- effects.get
        } yield assert(result)(equalTo(List("Closed")))
      }
    ),
    suite("ifManaged")(
      test("runs `onTrue` if result of `b` is `true`") {
        val managed = ZManaged.ifManaged(ZManaged.succeed(true))(ZManaged.succeed(true), ZManaged.succeed(false))
        assertM(managed.use(ZIO.succeed(_)))(isTrue)
      },
      test("runs `onFalse` if result of `b` is `false`") {
        val managed = ZManaged.ifManaged(ZManaged.succeed(false))(ZManaged.succeed(true), ZManaged.succeed(false))
        assertM(managed.use(ZIO.succeed(_)))(isFalse)
      },
      test("infers correctly") {
        trait R
        trait R1 extends R
        trait E1
        trait E extends E1
        trait A
        val b: ZManaged[R, E, Boolean]   = ZManaged.succeed(true)
        val onTrue: ZManaged[R1, E1, A]  = ZManaged.succeed(new A {})
        val onFalse: ZManaged[R1, E1, A] = ZManaged.succeed(new A {})
        val _                            = ZManaged.ifManaged(b)(onTrue, onFalse)
        ZIO.succeed(assertCompletes)
      }
    ),
    suite("onExecutor")(
      test("runs acquire, use, and release actions on the specified executor") {
        val executor: UIO[Executor] = ZIO.descriptorWith(descriptor => ZIO.succeedNow(descriptor.executor))
        val global                  = Executor.fromExecutionContext(100)(ExecutionContext.global)
        for {
          default <- executor
          ref1    <- Ref.make[Executor](default)
          ref2    <- Ref.make[Executor](default)
          managed  = ZManaged.acquireRelease(executor.flatMap(ref1.set))(executor.flatMap(ref2.set)).onExecutor(global)
          before  <- executor
          use     <- managed.useDiscard(executor).onExecutor(before)
          acquire <- ref1.get
          release <- ref2.get
          after   <- executor
        } yield assert(before)(equalTo(default)) &&
          assert(acquire)(equalTo(global)) &&
          assert(use)(equalTo(global)) &&
          assert(release)(equalTo(global)) &&
          assert(after)(equalTo(default))
      },
      test("does not shift back to original executor if it was not locked") {
        val executor: UIO[Executor] = ZIO.descriptorWith(descriptor => ZIO.succeedNow(descriptor.executor))
        val global                  = Executor.fromExecutionContext(100)(ExecutionContext.global)
        for {
          default <- executor
          ref1    <- Ref.make[Executor](default)
          ref2    <- Ref.make[Executor](default)
          managed  = ZManaged.acquireRelease(executor.flatMap(ref1.set))(executor.flatMap(ref2.set)).onExecutor(global)
          before  <- executor
          use     <- managed.useDiscard(executor)
          acquire <- ref1.get
          release <- ref2.get
          after   <- executor
        } yield assert(before)(equalTo(default)) &&
          assert(acquire)(equalTo(global)) &&
          assert(use)(equalTo(global)) &&
          assert(release)(equalTo(global)) &&
          assert(after)(equalTo(global))
      }
    ),
    suite("mergeAll")(
      test("Merges elements in the correct order") {
        def res(int: Int) =
          ZManaged.succeed(int)

        val managed = ZManaged.mergeAll(List(1, 2, 3, 4).map(res))(List[Int]()) { case (acc, a) => a :: acc }
        managed.use[Any, Nothing, TestResult](res => ZIO.succeed(assert(res)(equalTo(List(4, 3, 2, 1)))))
      },
      test("Runs finalizers") {
        testFinalizersPar(4, res => ZManaged.mergeAll(List.fill(4)(res))(()) { case (_, b) => b })
      }
    ),
    suite("mergeAllPar")(
      test("Merges elements") {
        def res(int: Int) =
          ZManaged.succeed(int)

        val managed = ZManaged.mergeAllPar(List(1, 2, 3, 4).map(res))(List[Int]()) { case (acc, a) => a :: acc }
        managed.use[Any, Nothing, TestResult](res => ZIO.succeed(assert(res)(hasSameElements(List(4, 3, 2, 1)))))
      },
      test("Runs reservations in parallel") {
        testReservePar(4, res => ZManaged.mergeAllPar(List.fill(4)(res))(()) { case (_, b) => b })
      },
      test("Runs acquisitions in parallel") {
        testAcquirePar(4, res => ZManaged.mergeAllPar(List.fill(4)(res))(()) { case (_, b) => b })
      },
      test("Runs finalizers") {
        testFinalizersPar(4, res => ZManaged.mergeAllPar(List.fill(4)(res))(()) { case (_, b) => b })
      }
    ),
    suite("mergeAllParN")(
      test("Merges elements") {
        def res(int: Int) =
          ZManaged.succeed(int)
        val managed = ZManaged.mergeAllParN(2)(List(1, 2, 3, 4).map(res))(List[Int]()) { case (acc, a) => a :: acc }
        managed.use[Any, Nothing, TestResult](res => ZIO.succeed(assert(res)(hasSameElements(List(4, 3, 2, 1)))))
      },
      test("Uses at most n fibers for reservation") {
        testReservePar(2, res => ZManaged.mergeAllParN(2)(List.fill(4)(res))(0) { case (a, _) => a })
      },
      test("Uses at most n fibers for acquisition") {
        testAcquirePar(2, res => ZManaged.mergeAllParN(2)(List.fill(4)(res))(0) { case (a, _) => a })
      },
      test("Runs finalizers") {
        testFinalizersPar(4, res => ZManaged.mergeAllParN(2)(List.fill(4)(res))(0) { case (a, _) => a })
      },
      test("All finalizers run even when finalizers have defects") {
        for {
          releases <- Ref.make[Int](0)
          _ <- ZManaged
                 .mergeAllParN(2)(
                   List(
                     ZManaged.finalizer(ZIO.dieMessage("Boom")),
                     ZManaged.finalizer(releases.update(_ + 1)),
                     ZManaged.finalizer(ZIO.dieMessage("Boom")),
                     ZManaged.finalizer(releases.update(_ + 1)),
                     ZManaged.finalizer(ZIO.dieMessage("Boom")),
                     ZManaged.finalizer(releases.update(_ + 1))
                   )
                 )(())((_, _) => ())
                 .useDiscard(ZIO.unit)
                 .exit
          count <- releases.get
        } yield assert(count)(equalTo(3))
      }
    ),
    suite("onExit")(
      test("Calls the cleanup") {
        for {
          finalizersRef <- Ref.make[List[String]](Nil)
          resultRef     <- Ref.make[Option[Exit[Nothing, String]]](None)
          _ <- ZManaged
                 .acquireReleaseWith(UIO.succeed("42"))(_ => finalizersRef.update("First" :: _))
                 .onExit(e => finalizersRef.update("Second" :: _) *> resultRef.set(Some(e)))
                 .useDiscard(ZIO.unit)
          finalizers <- finalizersRef.get
          result     <- resultRef.get
        } yield assert(finalizers)(equalTo(List("Second", "First"))) && assert(result)(isSome(succeeds(equalTo("42"))))
      }
    ),
    suite("option")(
      test("return success in Some") {
        implicit val canFail = CanFail
        val managed          = ZManaged.succeed(11).option
        assertM(managed.useNow)(equalTo(Some(11)))
      },
      test("return failure as None") {
        val managed = ZManaged.fail(123).option
        managed.use(res => ZIO.succeed(assert(res)(equalTo(None))))
      } @@ zioTag(errors),
      test("not catch throwable") {
        implicit val canFail                                          = CanFail
        val managed: Managed[Nothing, Exit[Nothing, Option[Nothing]]] = ZManaged.die(ExampleError).option.exit
        managed.use(res => ZIO.succeed(assert(res)(dies(equalTo(ExampleError)))))
      } @@ zioTag(errors),
      test("catch throwable after sandboxing") {
        val managed: Managed[Nothing, Option[Nothing]] = ZManaged.die(ExampleError).sandbox.option
        managed.use(res => ZIO.succeed(assert(res)(equalTo(None))))
      } @@ zioTag(errors)
    ),
    suite("optional")(
      test("fails when given Some error") {
        val managed: UManaged[Exit[String, Option[Int]]] = Managed.fail(Some("Error")).unsome.exit
        managed.use(res => ZIO.succeed(assert(res)(fails(equalTo("Error")))))
      } @@ zioTag(errors),
      test("succeeds with None given None error") {
        val managed: Managed[String, Option[Int]] = Managed.fail(None).unsome
        managed.use(res => ZIO.succeed(assert(res)(isNone)))
      } @@ zioTag(errors),
      test("succeeds with Some given a value") {
        val managed: Managed[String, Option[Int]] = Managed.succeed(1).unsome
        assertM(managed.useNow)(isSome(equalTo(1)))
      }
    ),
    suite("onExitFirst")(
      test("Calls the cleanup") {
        for {
          finalizersRef <- Ref.make[List[String]](Nil)
          resultRef     <- Ref.make[Option[Exit[Nothing, String]]](None)
          _ <- ZManaged
                 .acquireReleaseWith(UIO.succeed("42"))(_ => finalizersRef.update("First" :: _))
                 .onExitFirst(e => finalizersRef.update("Second" :: _) *> resultRef.set(Some(e)))
                 .useDiscard(ZIO.unit)
          finalizers <- finalizersRef.get
          result     <- resultRef.get
        } yield assert(finalizers)(equalTo(List("First", "Second"))) && assert(result)(isSome(succeeds(equalTo("42"))))
      }
    ),
    suite("orElseFail")(
      test("executes this effect and returns its value if it succeeds") {
        implicit val canFail = CanFail
        val managed          = ZManaged.succeed(true).orElseFail(false)
        assertM(managed.use(ZIO.succeed(_)))(isTrue)
      },
      test("otherwise fails with the specified error") {
        val managed = ZManaged.fail(false).orElseFail(true).flip
        assertM(managed.use(ZIO.succeed(_)))(isTrue)
      }
    ) @@ zioTag(errors),
    suite("orElseSucceed")(
      test("executes this effect and returns its value if it succeeds") {
        implicit val canFail = CanFail
        val managed          = ZManaged.succeed(true).orElseSucceed(false)
        assertM(managed.use(ZIO.succeed(_)))(isTrue)
      },
      test("otherwise succeeds with the specified value") {
        val managed = ZManaged.fail(false).orElseSucceed(true)
        assertM(managed.use(ZIO.succeed(_)))(isTrue)
      }
    ) @@ zioTag(errors),
    suite("preallocate")(
      test("runs finalizer on interruption") {
        for {
          ref    <- Ref.make(0)
          res     = ZManaged.fromReservation(Reservation(ZIO.interrupt, _ => ref.update(_ + 1)))
          _      <- res.preallocate.exit.ignore
          result <- assertM(ref.get)(equalTo(1))
        } yield result
      } @@ zioTag(interruption),
      test("runs finalizer when resource closes") {
        for {
          ref    <- Ref.make(0)
          res     = ZManaged.fromReservation(Reservation(ZIO.unit, _ => ref.update(_ + 1)))
          _      <- res.preallocate.flatMap(_.useDiscard(ZIO.unit))
          result <- assertM(ref.get)(equalTo(1))
        } yield result
      },
      test("propagates failures in acquire") {
        for {
          exit <- ZManaged.fromZIO(ZIO.fail("boom")).preallocate.either
        } yield assert(exit)(isLeft(equalTo("boom")))
      } @@ zioTag(errors),
      test("propagates failures in reserve") {
        for {
          exit <- ZManaged.acquireReleaseWith(ZIO.fail("boom"))(_ => ZIO.unit).preallocate.either
        } yield assert(exit)(isLeft(equalTo("boom")))
      } @@ zioTag(errors)
    ),
    suite("preallocateManaged")(
      test("run release on interrupt while entering inner scope") {
        Ref.make(0).flatMap { ref =>
          ZManaged
            .fromReservation(Reservation(ZIO.interrupt, _ => ref.update(_ + 1)))
            .preallocateManaged
            .useDiscard(ZIO.unit)
            .exit *> assertM(ref.get)(equalTo(1))
        }
      } @@ zioTag(interruption),
      test("eagerly run acquisition when preallocateManaged is invoked") {
        for {
          ref <- Ref.make(0)
          result <- ZManaged
                      .fromReservation(Reservation(ref.update(_ + 1), _ => ZIO.unit))
                      .preallocateManaged
                      .use(r => ref.get.zip(r.useDiscard(ref.get)))
        } yield assert(result)(equalTo((1, 1)))
      },
      test("run release on scope exit") {
        Ref.make(0).flatMap { ref =>
          ZManaged
            .fromReservation(Reservation(ZIO.unit, _ => ref.update(_ + 1)))
            .preallocateManaged
            .useDiscard(ZIO.unit) *> assertM(
            ref.get
          )(equalTo(1))
        }
      },
      test("don't run release twice") {
        Ref.make(0).flatMap { ref =>
          ZManaged
            .fromReservation(Reservation(ZIO.unit, _ => ref.update(_ + 1)))
            .preallocateManaged
            .use(_.useDiscard(ZIO.unit)) *> assertM(ref.get)(equalTo(1))
        }
      }
    ),
    suite("reduceAll")(
      test("Reduces elements in the correct order") {
        def res(int: Int) =
          ZManaged.succeed(List(int))

        val managed = ZManaged.reduceAll(ZManaged.succeed(Nil), List(1, 2, 3, 4).map(res)) { case (a1, a2) =>
          a1 ++ a2
        }
        managed.use[Any, Nothing, TestResult](res => ZIO.succeed(assert(res)(equalTo(List(1, 2, 3, 4)))))
      },
      test("Runs finalizers") {
        testFinalizersPar(
          4,
          res => ZManaged.reduceAll(ZManaged.succeed(0), List.fill(4)(res)) { case (a, _) => a }
        )
      }
    ),
    suite("reduceAllPar")(
      test("Reduces elements") {
        def res(int: Int) =
          ZManaged.succeed(List(int))

        val managed = ZManaged.reduceAllPar(ZManaged.succeed(Nil), List(1, 2, 3, 4).map(res)) { case (a1, a2) =>
          a1 ++ a2
        }
        managed.use[Any, Nothing, TestResult](res => ZIO.succeed(assert(res)(hasSameElements(List(1, 2, 3, 4)))))
      },
      test("Runs reservations in parallel") {
        testReservePar(
          4,
          res => ZManaged.reduceAllPar(ZManaged.succeed(0), List.fill(4)(res)) { case (a, _) => a }
        )
      },
      test("Runs acquisitions in parallel") {
        testAcquirePar(
          4,
          res => ZManaged.reduceAllPar(ZManaged.succeed(0), List.fill(4)(res)) { case (a, _) => a }
        )
      },
      test("Runs finalizers") {
        testFinalizersPar(
          4,
          res => ZManaged.reduceAllPar(ZManaged.succeed(0), List.fill(4)(res)) { case (a, _) => a }
        )
      }
    ),
    suite("reduceAllParN")(
      test("Reduces elements") {
        def res(int: Int) =
          ZManaged.succeed(List(int))

        val managed = ZManaged.reduceAllParN(2)(ZManaged.succeed(Nil), List(1, 2, 3, 4).map(res)) { case (acc, a) =>
          a ++ acc
        }
        managed.use[Any, Nothing, TestResult](res => ZIO.succeed(assert(res)(hasSameElements(List(4, 3, 2, 1)))))
      },
      test("Uses at most n fibers for reservation") {
        testFinalizersPar(
          4,
          res => ZManaged.reduceAllParN(2)(ZManaged.succeed(0), List.fill(4)(res)) { case (a, _) => a }
        )
      },
      test("Uses at most n fibers for acquisition") {
        testReservePar(
          2,
          res => ZManaged.reduceAllParN(2)(ZManaged.succeed(0), List.fill(4)(res)) { case (a, _) => a }
        )
      },
      test("Runs finalizers") {
        testAcquirePar(
          2,
          res => ZManaged.reduceAllParN(2)(ZManaged.succeed(0), List.fill(4)(res)) { case (a, _) => a }
        )
      },
      test("All finalizers run even when finalizers have defects") {
        for {
          releases <- Ref.make[Int](0)
          _ <- ZManaged
                 .reduceAllParN(2)(
                   ZManaged.finalizer(ZIO.dieMessage("Boom")),
                   List(
                     ZManaged.finalizer(releases.update(_ + 1)),
                     ZManaged.finalizer(ZIO.dieMessage("Boom")),
                     ZManaged.finalizer(releases.update(_ + 1)),
                     ZManaged.finalizer(ZIO.dieMessage("Boom")),
                     ZManaged.finalizer(releases.update(_ + 1))
                   )
                 )((_, _) => ())
                 .useDiscard(ZIO.unit)
                 .exit
          count <- releases.get
        } yield assert(count)(equalTo(3))
      }
    ),
    suite("some")(
      test("extracts the value from Some") {
        val managed: Managed[Option[Throwable], Int] = Managed.succeed(Some(1)).some
        assertM(managed.useNow)(equalTo(1))
      },
      test("fails on None") {
        val managed: Managed[Option[Throwable], Int] = Managed.succeed(None).some
        managed.exit.use(res => ZIO.succeed(assert(res)(fails(isNone))))
      } @@ zioTag(errors),
      test("fails when given an exception") {
        val ex                                       = new RuntimeException("Failed Task")
        val managed: Managed[Option[Throwable], Int] = Managed.fail(ex).some
        managed.exit.use(res => ZIO.succeed(assert(res)(fails(isSome(equalTo(ex))))))
      } @@ zioTag(errors)
    ),
    suite("someOrElse")(
      test("extracts the value from Some") {
        val managed: TaskManaged[Int] = Managed.succeed(Some(1)).someOrElse(2)
        assertM(managed.useNow)(equalTo(1))
      },
      test("falls back to the default value if None") {
        val managed: TaskManaged[Int] = Managed.succeed(None).someOrElse(42)
        assertM(managed.useNow)(equalTo(42))
      },
      test("does not change failed state") {
        val managed: TaskManaged[Int] = Managed.fail(ExampleError).someOrElse(42)
        managed.exit.use(res => ZIO.succeed(assert(res)(fails(equalTo(ExampleError)))))
      } @@ zioTag(errors)
    ),
    suite("someOrElseManaged")(
      test("extracts the value from Some") {
        val managed: TaskManaged[Int] = Managed.succeed(Some(1)).someOrElseManaged(Managed.succeed(2))
        assertM(managed.useNow)(equalTo(1))
      },
      test("falls back to the default value if None") {
        val managed: TaskManaged[Int] = Managed.succeed(None).someOrElseManaged(Managed.succeed(42))
        assertM(managed.useNow)(equalTo(42))
      },
      test("does not change failed state") {
        val managed: TaskManaged[Int] = Managed.fail(ExampleError).someOrElseManaged(Managed.succeed(42))
        managed.exit.use(res => ZIO.succeed(assert(res)(fails(equalTo(ExampleError)))))
      } @@ zioTag(errors)
    ),
    suite("someOrFailException")(
      test("extracts the optional value") {
        val managed = Managed.succeed(Some(42)).someOrFailException
        assertM(managed.useNow)(equalTo(42))
      },
      test("fails when given a None") {
        val managed = Managed.succeed(Option.empty[Int]).someOrFailException
        managed.exit.use(res => ZIO.succeed(assert(res)(fails(isSubtype[NoSuchElementException](anything)))))
      } @@ zioTag(errors),
      suite("without another error type")(
        test("succeed something") {
          val managed = Managed.succeed(Option(3)).someOrFailException
          assertM(managed.useNow)(equalTo(3))
        },
        test("succeed nothing") {
          val managed = Managed.succeed(None: Option[Int]).someOrFailException.exit
          managed.use(res => ZIO.succeed(assert(res)(fails(anything))))
        } @@ zioTag(errors)
      ),
      suite("with throwable as base error type")(
        test("return something") {
          val managed = Managed.succeed(Option(3)).someOrFailException
          assertM(managed.useNow)(equalTo(3))
        }
      ),
      suite("with exception as base error type")(
        test("return something") {
          val managed = (Managed.succeed(Option(3)): Managed[Exception, Option[Int]]).someOrFailException
          assertM(managed.useNow)(equalTo(3))
        }
      )
    ),
    suite("reject")(
      test("returns failure ignoring value") {
        val goodCase =
          ZManaged.succeed(0).reject { case v if v != 0 => "Partial failed!" }.sandbox.either

        val badCase = ZManaged
          .succeed(1)
          .reject { case v if v != 0 => "Partial failed!" }
          .sandbox
          .either
          .map(_.left.map(_.failureOrCause))

        for {
          goodCaseCheck <- goodCase.use(r => ZIO.succeed(assert(r)(isRight(equalTo(0)))))
          badCaseCheck  <- badCase.use(r => ZIO.succeed(assert(r)(isLeft(isLeft(equalTo("Partial failed!"))))))
        } yield goodCaseCheck && badCaseCheck
      }
    ) @@ zioTag(errors),
    suite("rejectManaged")(
      test("returns failure ignoring value") {
        val goodCase =
          ZManaged
            .succeed(0)
            .rejectManaged[Any, String] { case v if v != 0 => ZManaged.succeed("Partial failed!") }
            .sandbox
            .either

        val partialBadCase =
          ZManaged
            .succeed(1)
            .rejectManaged { case v if v != 0 => ZManaged.fail("Partial failed!") }
            .sandbox
            .either
            .map(_.left.map(_.failureOrCause))

        val badCase =
          ZManaged
            .succeed(1)
            .rejectManaged { case v if v != 0 => ZManaged.fail("Partial failed!") }
            .sandbox
            .either
            .map(_.left.map(_.failureOrCause))

        for {
          r1 <- goodCase.use(r => ZIO.succeed(assert(r)(isRight(equalTo(0)))))
          r2 <- partialBadCase.use(r => ZIO.succeed(assert(r)(isLeft(isLeft(equalTo("Partial failed!"))))))
          r3 <- badCase.use(r => ZIO.succeed(assert(r)(isLeft(isLeft(equalTo("Partial failed!"))))))
        } yield r1 && r2 && r3
      }
    ) @@ zioTag(errors),
    suite("release")(
      test("closes the scope") {
        val expected = Chunk("acquiring a", "acquiring b", "releasing b", "acquiring c", "releasing c", "releasing a")
        for {
          ref    <- Ref.make[Chunk[String]](Chunk.empty)
          a       = Managed.acquireReleaseWith(ref.update(_ :+ "acquiring a"))(_ => ref.update(_ :+ "releasing a"))
          b       = Managed.acquireReleaseWith(ref.update(_ :+ "acquiring b"))(_ => ref.update(_ :+ "releasing b"))
          c       = Managed.acquireReleaseWith(ref.update(_ :+ "acquiring c"))(_ => ref.update(_ :+ "releasing c"))
          managed = a *> b.release *> c
          _      <- managed.useNow
          log    <- ref.get
        } yield assert(log)(equalTo(expected))
      }
    ),
    suite("retry")(
      test("Should retry the reservation") {
        for {
          retries <- Ref.make(0)
          program =
            ZManaged
              .acquireReleaseWith(retries.updateAndGet(_ + 1).flatMap(r => if (r == 3) ZIO.unit else ZIO.fail(())))(_ =>
                ZIO.unit
              )
          _ <- program.retry(Schedule.recurs(3)).use(_ => ZIO.unit).ignore
          r <- retries.get
        } yield assert(r)(equalTo(3))
      },
      test("Should retry the acquisition") {
        for {
          retries <- Ref.make(0)
          program = Managed.fromReservation(
                      Reservation(
                        retries.updateAndGet(_ + 1).flatMap(r => if (r == 3) ZIO.unit else ZIO.fail(())),
                        _ => ZIO.unit
                      )
                    )
          _ <- program.retry(Schedule.recurs(3)).use(_ => ZIO.unit).ignore
          r <- retries.get
        } yield assert(r)(equalTo(3))
      }
    ) @@ zioTag(errors),
    suite("preallocationScope")(
      test("runs finalizer on interruption") {
        Ref.make(0).flatMap { ref =>
          ZManaged.preallocationScope.use { preallocate =>
            preallocate(ZManaged.fromReservation(Reservation(ZIO.interrupt, _ => ref.update(_ + 1)))).exit.ignore
          } *> assertM(ref.get)(equalTo(1))
        }
      } @@ zioTag(interruption),
      test("runs finalizer when resource closes") {
        ZManaged.preallocationScope.use { preallocate =>
          for {
            ref    <- Ref.make(0)
            res     = ZManaged.fromReservation(Reservation(ZIO.unit, _ => ref.update(_ + 1)))
            _      <- preallocate(res).flatMap(_.useDiscard(ZIO.unit))
            result <- assertM(ref.get)(equalTo(1))
          } yield result
        }
      },
      test("propagates failures in acquire") {
        ZManaged.preallocationScope.use { preallocate =>
          for {
            exit <- preallocate(ZManaged.fromZIO(ZIO.fail("boom"))).either
          } yield assert(exit)(isLeft(equalTo("boom")))
        }
      } @@ zioTag(errors),
      test("propagates failures in reserve") {
        ZManaged.preallocationScope.use { preallocate =>
          for {
            exit <- preallocate(ZManaged.acquireReleaseWith(ZIO.fail("boom"))(_ => ZIO.unit)).either
          } yield assert(exit)(isLeft(equalTo("boom")))
        }
      } @@ zioTag(errors),
      test("eagerly run acquisition when preallocate is invoked") {
        ZManaged.preallocationScope.use { preallocate =>
          for {
            ref <- Ref.make(0)
            res <- preallocate(ZManaged.fromReservation(Reservation(ref.update(_ + 1), _ => ZIO.unit)))
            r1  <- ref.get
            _   <- res.useDiscard(ZIO.unit)
            r2  <- ref.get
          } yield assert(r1)(equalTo(1)) && assert(r2)(equalTo(1))
        }
      },
      test("run release on scope exit") {
        Ref.make(0).flatMap { ref =>
          ZManaged.preallocationScope.use { preallocate =>
            preallocate(ZManaged.fromReservation(Reservation(ZIO.unit, _ => ref.update(_ + 1))))
          } *> assertM(ref.get)(equalTo(1))
        }
      },
      test("don't run release twice") {
        Ref.make(0).flatMap { ref =>
          ZManaged.preallocationScope.use { preallocate =>
            preallocate(ZManaged.fromReservation(Reservation(ZIO.unit, _ => ref.update(_ + 1))))
              .flatMap(_.useDiscard(ZIO.unit))
          } *> assertM(ref.get)(equalTo(1))
        }
      },
      test("can be used multiple times") {
        Ref.make(0).flatMap { ref =>
          ZManaged.preallocationScope.use { preallocate =>
            val res = ZManaged.fromReservation(Reservation(ZIO.unit, _ => ref.update(_ + 1)))
            preallocate(res) *> preallocate(res)
          } *> assertM(ref.get)(equalTo(2))
        }
      }
    ),
    suite("scope")(
      test("runs finalizer on interruption") {
        for {
          ref    <- Ref.make(0)
          managed = makeTestManaged(ref)
          zio     = ZManaged.scope.use(scope => scope(managed).fork.flatMap(_.join))
          fiber  <- zio.fork
          _      <- fiber.interrupt
          result <- ref.get
        } yield assert(result)(equalTo(0))
      } @@ zioTag(interruption) @@ nonFlaky,
      test("runs finalizer when close is called") {
        ZManaged.scope.use { scope =>
          for {
            ref <- Ref.make(0)
            res  = ZManaged.fromReservation(Reservation(ZIO.unit, _ => ref.update(_ + 1)))
            result <- scope(res).flatMap { case (close, _) =>
                        for {
                          res1 <- ref.get
                          _    <- close(Exit.unit)
                          res2 <- ref.get
                        } yield (res1, res2)
                      }
          } yield assert(result)(equalTo((0, 1)))
        }
      },
      test("propagates failures in acquire") {
        ZManaged.scope.use { scope =>
          for {
            exit <- scope(ZManaged.fromZIO(ZIO.fail("boom"))).either
          } yield assert(exit)(isLeft(equalTo("boom")))
        }
      } @@ zioTag(errors),
      test("propagates failures in reserve") {
        ZManaged.scope.use { scope =>
          for {
            exit <- scope(ZManaged.acquireReleaseWith(ZIO.fail("boom"))(_ => ZIO.unit)).either
          } yield assert(exit)(isLeft(equalTo("boom")))
        }
      } @@ zioTag(errors),
      test("run release on scope exit") {
        Ref.make(0).flatMap { ref =>
          ZManaged.scope.use { scope =>
            scope(ZManaged.fromReservation(Reservation(ZIO.unit, _ => ref.update(_ + 1))))
          } *> assertM(ref.get)(equalTo(1))
        }
      },
      test("don't run release twice") {
        Ref.make(0).flatMap { ref =>
          ZManaged.scope.use { scope =>
            scope(ZManaged.fromReservation(Reservation(ZIO.unit, _ => ref.update(_ + 1)))).flatMap(_._1(Exit.unit))
          } *> assertM(ref.get)(equalTo(1))
        }
      },
      test("can be used multiple times") {
        Ref.make(0).flatMap { ref =>
          ZManaged.scope.use { scope =>
            val res = ZManaged.fromReservation(Reservation(ZIO.unit, _ => ref.update(_ + 1)))
            scope(res) *> scope(res)
          } *> assertM(ref.get)(equalTo(2))
        }
      }
    ),
    suite("tap")(
      test("Doesn't change the managed resource") {
        ZManaged
          .succeed(1)
          .tap(n => ZManaged.succeed(n + 1))
          .map(actual => assert(1)(equalTo(actual)))
          .useNow
      },
      test("Runs given effect") {
        Ref
          .make(0)
          .toManaged
          .tap(_.update(_ + 1).toManaged)
          .mapZIO(_.get)
          .map(i => assert(i)(equalTo(1)))
          .useNow
      }
    ),
    suite("tapBoth")(
      test("Doesn't change the managed resource") {
        ZManaged
          .fromEither(Right[String, Int](1))
          .tapBoth(_ => ZManaged.unit, n => ZManaged.succeed(n + 1))
          .map(actual => assert(1)(equalTo(actual)))
          .useNow
      },
      test("Runs given effect on failure") {
        (
          for {
            ref <- Ref.make(0).toManaged
            _ <- ZManaged
                   .fromEither(Left(1))
                   .tapBoth(e => ref.update(_ + e).toManaged, (_: Any) => ZManaged.unit)
            actual <- ref.get.toManaged
          } yield assert(actual)(equalTo(2))
        ).fold(e => assert(e)(equalTo(1)), identity).useNow
      } @@ zioTag(errors),
      test("Runs given effect on success") {
        (
          for {
            ref <- Ref.make(1).toManaged
            _ <- ZManaged
                   .fromEither(Right[String, Int](2))
                   .tapBoth(_ => ZManaged.unit, n => ref.update(_ + n).toManaged)
            actual <- ref.get.toManaged
          } yield assert(actual)(equalTo(3))
        ).useNow
      }
    ),
    suite("tapErrorCause")(
      test("effectually peeks at the cause of the failure of the acquired resource") {
        (for {
          ref    <- Ref.make(false).toManaged
          result <- ZManaged.dieMessage("die").tapErrorCause(_ => ref.set(true).toManaged).exit
          effect <- ref.get.toManaged
        } yield assert(result)(dies(hasMessage(equalTo("die")))) &&
          assert(effect)(isTrue)).useNow
      }
    ) @@ zioTag(errors),
    suite("tapError")(
      test("Doesn't change the managed resource") {
        ZManaged
          .fromEither(Right[String, Int](1))
          .tapError(str => ZManaged.succeed(str.length))
          .map(actual => assert(1)(equalTo(actual)))
          .useNow
      },
      test("Runs given effect on failure") {
        (
          for {
            ref <- Ref.make(0).toManaged
            _ <- ZManaged
                   .fromEither(Left(1))
                   .tapError(e => ref.update(_ + e).toManaged)
            actual <- ref.get.toManaged
          } yield assert(actual)(equalTo(2))
        ).fold(e => assert(e)(equalTo(1)), identity).useNow
      } @@ zioTag(errors),
      test("Doesn't run given effect on success") {
        (
          for {
            ref <- Ref.make(1).toManaged
            _ <- ZManaged
                   .fromEither(Right[Int, Int](2))
                   .tapError(n => ref.update(_ + n).toManaged)
            actual <- ref.get.toManaged
          } yield assert(actual)(equalTo(1))
        ).useNow
      }
    ),
    suite("timed")(
      test("Should time both the reservation and the acquisition") {
        val managed = ZManaged.fromReservationZIO(
          Clock.sleep(20.milliseconds) *> ZIO.succeed(Reservation(Clock.sleep(20.milliseconds), _ => ZIO.unit))
        )
        val test = managed.timed.use { case (duration, _) =>
          ZIO.succeed(assert(duration.toNanos)(isGreaterThanEqualTo(40.milliseconds.toNanos)))
        }
        for {
          f      <- test.fork
          _      <- TestClock.adjust(40.milliseconds)
          result <- f.join
        } yield result
      }
    ),
    suite("timeout")(
      test("Returns Some if the timeout isn't reached") {
        val managed = ZManaged.acquireReleaseWith(ZIO.succeed(1))(_ => ZIO.unit)
        managed.timeout(Duration.Infinity).use(res => ZIO.succeed(assert(res)(isSome(equalTo(1)))))
      },
      test("Returns None if the reservation takes longer than d") {
        for {
          latch  <- Promise.make[Nothing, Unit]
          managed = ZManaged.acquireReleaseWith(latch.await)(_ => ZIO.unit)
          res    <- managed.timeout(Duration.Zero).use(res => ZIO.succeed(assert(res)(isNone)))
          _      <- latch.succeed(())
        } yield res
      },
      test("Returns None if the acquisition takes longer than d") {
        for {
          latch  <- Promise.make[Nothing, Unit]
          managed = ZManaged.fromReservation(Reservation(latch.await, _ => ZIO.unit))
          res    <- managed.timeout(Duration.Zero).use(res => ZIO.succeed(assert(res)(isNone)))
          _      <- latch.succeed(())
        } yield res
      },
      test("Runs finalizers if returning None and reservation is successful") {
        for {
          reserveLatch <- Promise.make[Nothing, Unit]
          releaseLatch <- Promise.make[Nothing, Unit]
          managed       = ZManaged.fromReservation(Reservation(reserveLatch.await, _ => releaseLatch.succeed(())))
          res          <- managed.timeout(Duration.Zero).use(ZIO.succeed(_))
          _            <- reserveLatch.succeed(())
          _            <- releaseLatch.await
        } yield assert(res)(isNone)
      },
      test("Runs finalizers if returning None and reservation is successful after timeout") {
        for {
          acquireLatch <- Promise.make[Nothing, Unit]
          releaseLatch <- Promise.make[Nothing, Unit]
          managed = ZManaged.fromReservationZIO(
                      acquireLatch.await *> ZIO.succeed(Reservation(ZIO.unit, _ => releaseLatch.succeed(())))
                    )
          res <- managed.timeout(Duration.Zero).use(ZIO.succeed(_))
          _   <- acquireLatch.succeed(())
          _   <- releaseLatch.await
        } yield assert(res)(isNone)
      }
    ),
    suite("toLayerMany")(
      test("converts a managed effect to a layer") {
        val managed = ZEnv.live.build
        val layer   = managed.toLayerMany
        val zio1    = ZIO.environment[ZEnv]
        val zio2    = zio1.provideLayer(layer)
        assertM(zio2)(anything)
      }
    ),
    suite("withEarlyRelease")(
      test("Provides a canceler that can be used to eagerly evaluate the finalizer") {
        for {
          ref    <- Ref.make(false)
          managed = ZManaged.acquireReleaseWith(ZIO.unit)(_ => ref.set(true)).withEarlyRelease
          result <- managed.use { case (canceler, _) =>
                      canceler *> ref.get
                    }
        } yield assert(result)(isTrue)
      },
      test("The canceler should run uninterruptibly") {
        for {
          ref   <- Ref.make(true)
          latch <- Promise.make[Nothing, Unit]
          managed =
            Managed.acquireReleaseWith(ZIO.unit)(_ => latch.succeed(()) *> ZIO.never.whenZIO(ref.get)).withEarlyRelease
          result <- managed.use { case (canceler, _) =>
                      for {
                        fiber        <- canceler.forkDaemon
                        _            <- latch.await
                        interruption <- withLive(fiber.interrupt)(_.timeout(5.seconds))
                        _            <- ref.set(false)
                      } yield interruption
                    }
        } yield assert(result)(isNone)
      } @@ zioTag(interruption),
      test("If completed, the canceler should cause the regular finalizer to not run") {
        for {
          latch  <- Promise.make[Nothing, Unit]
          ref    <- Ref.make(0)
          managed = ZManaged.acquireReleaseWith(ZIO.unit)(_ => ref.update(_ + 1)).withEarlyRelease
          _      <- managed.use(_._1).ensuring(latch.succeed(()))
          _      <- latch.await
          result <- ref.get
        } yield assert(result)(equalTo(1))
      },
      test("The canceler will run with an exit value indicating the effect was interrupted") {
        for {
          ref    <- Ref.make(false)
          managed = ZManaged.acquireReleaseExitWith(ZIO.unit)((_, e) => ref.set(e.isInterrupted))
          _      <- managed.withEarlyRelease.use(_._1)
          result <- ref.get
        } yield assert(result)(isTrue)
      },
      test("The canceler disposes of all resources on a composite ZManaged") {
        for {
          ref      <- Ref.make(List[String]())
          managed   = (label: String) => ZManaged.finalizer(ref.update(label :: _))
          composite = (managed("1") *> managed("2") *> managed("3")).withEarlyRelease
          testResult <- composite.use { case (release, _) =>
                          release *>
                            ref.get.map(l => assert(l)(equalTo(List("1", "2", "3"))))
                        }
        } yield testResult
      }
    ) @@ zioTag(interruption),
    suite("withEarlyReleaseExit")(
      test("Allows specifying an exit value") {
        for {
          ref    <- Ref.make(false)
          managed = ZManaged.acquireReleaseExitWith(ZIO.unit)((_, e) => ref.set(e.isSuccess))
          _      <- managed.withEarlyReleaseExit(Exit.unit).use(_._1)
          result <- ref.get
        } yield assert(result)(isTrue)
      }
    ),
    suite("withRuntimeConfig")(
      test("runs acquire, use, and release actions on the specified runtime configuration") {
        val runtimeConfig: UIO[RuntimeConfig] = ZIO.runtimeConfig
        val global                            = RuntimeConfig.global
        for {
          default <- runtimeConfig
          ref1    <- Ref.make[RuntimeConfig](default)
          ref2    <- Ref.make[RuntimeConfig](default)
          managed = ZManaged
                      .acquireRelease(runtimeConfig.flatMap(ref1.set))(runtimeConfig.flatMap(ref2.set))
                      .withRuntimeConfig(global)
          before  <- runtimeConfig
          use     <- managed.useDiscard(runtimeConfig)
          acquire <- ref1.get
          release <- ref2.get
          after   <- runtimeConfig
        } yield assert(before)(equalTo(default)) &&
          assert(acquire)(equalTo(global)) &&
          assert(use)(equalTo(global)) &&
          assert(release)(equalTo(global)) &&
          assert(after)(equalTo(default))
      }
    ),
    suite("zipPar")(
      test("Does not swallow exit cause if one reservation fails") {
        (for {
          latch <- Promise.make[Nothing, Unit]
          first  = ZManaged.fromZIO(latch.succeed(()) *> ZIO.sleep(Duration.Infinity))
          second = ZManaged.fromZIO(latch.await *> ZIO.fail(()))
          _     <- first.zipPar(second).useDiscard(ZIO.unit)
        } yield ()).exit
          .map(assert(_)(fails(equalTo(()))))
      } @@ zioTag(errors),
      test("Runs finalizers if one acquisition fails") {
        for {
          releases <- Ref.make(0)
          first     = ZManaged.unit
          second    = ZManaged.fromReservation(Reservation(ZIO.fail(()), _ => releases.update(_ + 1)))
          _        <- first.zipPar(second).use(_ => ZIO.unit).ignore
          r        <- releases.get
        } yield assert(r)(equalTo(1))
      } @@ zioTag(errors),
      test("Does not swallow acquisition if one acquisition fails") {
        ZIO.fiberId.flatMap { selfId =>
          (for {
            latch <- Promise.make[Nothing, Unit]
            first  = ZManaged.fromZIO(latch.succeed(()) *> ZIO.sleep(Duration.Infinity))
            second = ZManaged.fromReservation(Reservation(latch.await *> ZIO.fail(()), _ => ZIO.unit))
            _     <- first.zipPar(second).useDiscard(ZIO.unit)
          } yield ()).exit
            .map(assert(_)(equalTo(Exit.Failure(Cause.Both(Cause.Fail(()), Cause.interrupt(selfId))))))
        }
      } @@ zioTag(errors),
      test("Run finalizers if one reservation fails") {
        for {
          reserveLatch <- Promise.make[Nothing, Unit]
          releases     <- Ref.make[Int](0)
          first         = ZManaged.fromReservation(Reservation(reserveLatch.succeed(()), _ => releases.update(_ + 1)))
          second        = ZManaged.fromZIO(reserveLatch.await *> ZIO.fail(()))
          _            <- first.zipPar(second).useDiscard(ZIO.unit).orElse(ZIO.unit)
          count        <- releases.get
        } yield assert(count)(equalTo(1))
      } @@ zioTag(errors),
      test("Runs finalizers if it is interrupted") {
        for {
          ref1    <- Ref.make(0)
          ref2    <- Ref.make(0)
          managed1 = makeTestManaged(ref1)
          managed2 = makeTestManaged(ref2)
          managed3 = managed1 <&> managed2
          fiber   <- managed3.useDiscard(ZIO.unit).fork
          _       <- fiber.interrupt
          result1 <- ref1.get
          result2 <- ref2.get
        } yield assert(result1)(equalTo(0)) && assert(result2)(equalTo(0))
      } @@ zioTag(interruption) @@ nonFlaky
    ),
    suite("flatten")(
      test("Returns the same as ZManaged.flatten") {
        check(Gen.string(Gen.alphaNumericChar)) { str =>
          val test = for {
            flatten1 <- ZManaged.succeed(ZManaged.succeed(str)).flatten
            flatten2 <- ZManaged.flatten(ZManaged.succeed(ZManaged.succeed(str)))
          } yield assert(flatten1)(equalTo(flatten2))
          test.use[Any, Nothing, TestResult](r => ZIO.succeed(r))
        }
      }
    ),
    suite("absolve")(
      test("Returns the same as ZManaged.absolve") {
        check(Gen.string(Gen.alphaNumericChar)) { str =>
          val managedEither: ZManaged[Any, Nothing, Either[Nothing, String]] = ZManaged.succeed(Right(str))
          val test = for {
            abs1 <- managedEither.absolve
            abs2 <- ZManaged.absolve(managedEither)
          } yield assert(abs1)(equalTo(abs2))
          test.use[Any, Nothing, TestResult](result => ZIO.succeed(result))
        }
      }
    ),
    suite("switchable")(
      test("runs the right finalizer on interruption") {
        for {
          effects <- Ref.make(List[String]())
          latch   <- Promise.make[Nothing, Unit]
          fib <- ZManaged
                   .switchable[Any, Nothing, Unit]
                   .use { switch =>
                     switch(ZManaged.finalizer(effects.update("First" :: _))) *>
                       switch(ZManaged.finalizer(effects.update("Second" :: _))) *>
                       latch.succeed(()) *>
                       ZIO.never
                   }
                   .fork
          _      <- latch.await
          _      <- fib.interrupt
          result <- effects.get
        } yield assert(result)(equalTo(List("Second", "First")))
      } @@ zioTag(interruption)
    ),
    suite("memoize")(
      test("acquires and releases exactly once") {
        for {
          effects <- Ref.make[List[Int]](Nil)
          res      = (x: Int) => ZManaged.acquireReleaseWith(effects.update(x :: _))(_ => effects.update(x :: _))
          program  = res(1) *> res(2) *> res(3)
          memoized = program.memoize
          _ <- memoized.use { managed =>
                 val use = managed.useDiscard(ZIO.unit)
                 use *> use *> use
               }
          res <- effects.get
        } yield assert(res)(equalTo(List(1, 2, 3, 3, 2, 1)))
      },
      test("acquires and releases nothing if the inner managed is never used") {
        for {
          acquired <- Ref.make(false)
          released <- Ref.make(false)
          managed   = Managed.acquireReleaseWith(acquired.set(true))(_ => released.set(true))
          _        <- managed.memoize.useDiscard(ZIO.unit)
          res      <- assertM(acquired.get zip released.get)(equalTo((false, false)))
        } yield res
      },
      test("behaves like an ordinary ZManaged if flattened") {
        for {
          resource <- Ref.make(0)
          acquire   = resource.update(_ + 1)
          release   = resource.update(_ - 1)
          managed   = ZManaged.acquireReleaseWith(acquire)(_ => release).memoize.flatten
          res1     <- managed.useDiscard(assertM(resource.get)(equalTo(1)))
          res2     <- assertM(resource.get)(equalTo(0))
        } yield res1 && res2
      },
      test("properly raises an error if acquiring fails") {
        for {
          released <- Ref.make(false)
          error     = ":-o"
          managed   = Managed.acquireReleaseWith(ZIO.fail(error))(_ => released.set(true))
          res1 <- managed.memoize.use { memoized =>
                    for {
                      v1 <- memoized.useDiscard(ZIO.unit).either
                      v2 <- memoized.useDiscard(ZIO.unit).either
                    } yield assert(v1)(equalTo(v2)) && assert(v1)(isLeft(equalTo(error)))
                  }
          res2 <- assertM(released.get)(isFalse)
        } yield res1 && res2
      } @@ zioTag(errors),
      test("behaves properly if acquiring dies") {
        for {
          released <- Ref.make(false)
          ohNoes    = ";-0"
          managed   = Managed.acquireReleaseWith(ZIO.dieMessage(ohNoes))(_ => released.set(true))
          res1 <- managed.memoize.use { memoized =>
                    assertM(memoized.useDiscard(ZIO.unit).exit)(dies(hasMessage(equalTo(ohNoes))))
                  }
          res2 <- assertM(released.get)(isFalse)
        } yield res1 && res2
      },
      test("behaves properly if releasing dies") {
        val myBad   = "#@*!"
        val managed = Managed.acquireReleaseWith(ZIO.unit)(_ => ZIO.dieMessage(myBad))

        val program = managed.memoize.use(memoized => memoized.useDiscard(ZIO.unit))

        assertM(program.exit)(dies(hasMessage(equalTo(myBad))))
      },
      test("behaves properly if use dies") {
        val darn = "darn"
        for {
          latch    <- Promise.make[Nothing, Unit]
          released <- Ref.make(false)
          managed   = Managed.acquireReleaseWith(ZIO.unit)(_ => released.set(true) *> latch.succeed(()))
          v1       <- managed.memoize.use(memoized => memoized.useDiscard(ZIO.dieMessage(darn))).exit
          v2       <- released.get
        } yield assert(v1)(dies(hasMessage(equalTo(darn)))) && assert(v2)(isTrue)
      },
      test("behaves properly if use is interrupted") {
        for {
          latch1   <- Promise.make[Nothing, Unit]
          latch2   <- Promise.make[Nothing, Unit]
          latch3   <- Promise.make[Nothing, Unit]
          resource <- Ref.make(0)
          acquire   = resource.update(_ + 1)
          release   = resource.update(_ - 1) *> latch3.succeed(())
          managed   = ZManaged.acquireReleaseWith(acquire)(_ => release)
          fiber    <- managed.memoize.use(memoized => memoized.useDiscard(latch1.succeed(()) *> latch2.await)).fork
          _        <- latch1.await
          res1     <- assertM(resource.get)(equalTo(1))
          _        <- fiber.interrupt
          _        <- latch3.await
          res2     <- assertM(resource.get)(equalTo(0))
          res3     <- assertM(latch2.isDone)(isFalse)
        } yield res1 && res2 && res3
      } @@ zioTag(interruption)
    ),
    suite("memoize")(
      test("resources are properly acquired and released") {
        for {
          ref <- Ref.make[Map[Int, (Int, Int)]](Map.empty)
          acquire = (n: Int) =>
                      ref.update { map =>
                        map.getOrElse(n, (0, 0)) match {
                          case (acquired, released) => map + (n -> ((acquired + 1, released)))
                        }
                      }
          release = (n: Int) =>
                      ref.update { map =>
                        map.getOrElse(n, (0, 0)) match {
                          case (acquired, released) => map + (n -> ((acquired, released + 1)))
                        }
                      }
          managed = (n: Int) => ZManaged.acquireRelease(acquire(n))(release(n))
          _ <- ZManaged.memoize(managed).use { memoized =>
                 ZIO.foreachParDiscard(0 to 100)(n => memoized(n % 8))
               }
          map <- ref.get
        } yield assert(map.keys)(equalTo(Set(0, 1, 2, 3, 4, 5, 6, 7))) &&
          assert(map.values.map(_._1))(forall(equalTo(1))) &&
          assert(map.values.map(_._2))(forall(equalTo(1)))
      },
      test("resources are properly released in the event of interruption") {
        for {
          ref <- Ref.make[Map[Int, (Int, Int)]](Map.empty)
          acquire = (n: Int) =>
                      ref.update { map =>
                        map.getOrElse(n, (0, 0)) match {
                          case (acquired, released) => map + (n -> ((acquired + 1, released)))
                        }
                      }
          release = (n: Int) =>
                      ref.update { map =>
                        map.getOrElse(n, (0, 0)) match {
                          case (acquired, released) => map + (n -> ((acquired, released + 1)))
                        }
                      }
          managed = (n: Int) => ZManaged.acquireRelease(acquire(n))(release(n))
          fiber <- ZManaged
                     .memoize(managed)
                     .use { memoized =>
                       ZIO.foreachParDiscard(0 to 100)(n => memoized(n % 8) *> ZIO.never)
                     }
                     .fork
          _   <- fiber.interrupt
          map <- ref.get
        } yield assert(map.values.map(_._1))(forall(equalTo(1))) &&
          assert(map.values.map(_._2))(forall(equalTo(1)))
      }
    ),
    suite("merge")(
      test("on flipped result") {
        val managed: Managed[Int, Int] = ZManaged.succeed(1)

        for {
          a <- managed.merge.use(ZIO.succeed(_))
          b <- managed.flip.merge.use(ZIO.succeed(_))
        } yield assert(a)(equalTo(b))
      }
    ),
    suite("catch")(
      test("catchAllCause") {
        val zm: ZManaged[Any, String, String] =
          for {
            _ <- ZManaged.succeed("foo")
            f <- ZManaged.fail("Uh oh!")
          } yield f

        val errorToVal = zm.catchAllCause(c => ZManaged.succeed(c.failureOption.getOrElse(c.toString)))
        assertM(errorToVal.use(ZIO.succeed(_)))(equalTo("Uh oh!"))
      },
      test("catchAllSomeCause transforms cause if matched") {
        val zm: ZManaged[Any, String, String] =
          for {
            _ <- ZManaged.succeed("foo")
            f <- ZManaged.fail("Uh oh!")
          } yield f

        val errorToVal = zm.catchSomeCause { case Cause.Fail("Uh oh!") =>
          ZManaged.succeed("matched")
        }
        assertM(errorToVal.use(ZIO.succeed(_)))(equalTo("matched"))
      } @@ zioTag(errors),
      test("catchAllSomeCause keeps the failure cause if not matched") {
        val zm: ZManaged[Any, String, String] =
          for {
            _ <- ZManaged.succeed("foo")
            f <- ZManaged.fail("Uh oh!")
          } yield f

        val errorToVal = zm.catchSomeCause { case Cause.Fail("not matched") =>
          ZManaged.succeed("matched")
        }
        val executed = errorToVal.use[Any, String, String](ZIO.succeed(_)).exit
        assertM(executed)(fails(equalTo("Uh oh!")))
      } @@ zioTag(errors)
    ),
    suite("collect")(
      test("collectManaged maps value, if PF matched") {
        val managed = ZManaged.succeed(42).collectManaged("Oh No!") { case 42 =>
          ZManaged.succeed(84)
        }
        val effect: IO[String, Int] = managed.use(ZIO.succeed(_))

        assertM(effect)(equalTo(84))
      },
      test("collectManaged produces given error, if PF not matched") {
        val managed = ZManaged.succeed(42).collectManaged("Oh No!") { case 43 =>
          ZManaged.succeed(84)
        }
        val effect: IO[String, Int] = managed.use(ZIO.succeed(_))

        assertM(effect.exit)(fails(equalTo("Oh No!")))
      }
    ),
    suite("ReleaseMap")(
      test("sequential release works when empty") {
        ReleaseMap.make.flatMap(_.releaseAll(Exit.unit, ExecutionStrategy.Sequential)).as(assertCompletes)
      },
      test("runs all finalizers in the presence of defects") {
        Ref.make(List[Int]()).flatMap { ref =>
          ReleaseMap.make.flatMap { releaseMap =>
            releaseMap.add(_ => ref.update(1 :: _)) *>
              releaseMap.add(_ => ZIO.dieMessage("boom")) *>
              releaseMap.add(_ => ref.update(3 :: _)) *>
              releaseMap.releaseAll(Exit.unit, ExecutionStrategy.Sequential)
          }.exit *>
            ref.get.map(assert(_)(equalTo(List(1, 3))))
        }
      }
    ),
    suite("refineToOrDie")(
      test("does not compile when refine type is not a subtype of error type") {
        val result = typeCheck {
          """
          ZIO
            .fail(new RuntimeException("BOO!"))
            .refineToOrDie[Error]
            """
        }
        val expected =
          "type arguments [Error] do not conform to method refineToOrDie's type parameter bounds [E1 <: RuntimeException]"
        assertM(result)(isLeft(equalTo(expected)))
      } @@ scala2Only
    ),
    suite("ignoreReleaseFailures")(
      test("preserves acquire failures") {
        for {
          exit <-
            ZManaged.acquireRelease(ZIO.fail(2))(ZIO.dieMessage("die")).ignoreReleaseFailures.use(_ => ZIO.unit).exit
        } yield assert(exit)(fails(equalTo(2)))
      },
      test("preserves use failures") {
        for {
          exit <-
            ZManaged
              .acquireRelease(ZIO.succeed(2))(ZIO.dieMessage("die"))
              .ignoreReleaseFailures
              .use(n => ZIO.fail(n + 3))
              .exit
        } yield assert(exit)(fails(equalTo(5)))
      },
      test("ignores release failures") {
        for {
          exit <-
            ZManaged
              .acquireRelease(ZIO.succeed(2))(ZIO.dieMessage("die"))
              .ignoreReleaseFailures
              .use(n => ZIO.succeed(n + 3))
              .exit
        } yield assert(exit)(succeeds(equalTo(5)))
      }
    ),
    suite("from")(
      test("Attempt") {
        trait A
        lazy val a: A                                  = ???
        lazy val actual                                = ZManaged.from(a)
        lazy val expected: ZManaged[Any, Throwable, A] = actual
        lazy val _                                     = expected
        assertCompletes
      },
      test("Either") {
        trait E
        trait A
        lazy val either: Either[E, A]          = ???
        lazy val actual                        = ZManaged.from(either)
        lazy val expected: ZManaged[Any, E, A] = actual
        lazy val _                             = expected
        assertCompletes
      },
      test("EitherLeft") {
        trait E
        trait A
        lazy val eitherLeft: Left[E, A]        = ???
        lazy val actual                        = ZManaged.from(eitherLeft)
        lazy val expected: ZManaged[Any, E, A] = actual
        lazy val _                             = expected
        assertCompletes
      },
      test("EitherRight") {
        trait E
        trait A
        lazy val eitherRight: Right[E, A]      = ???
        lazy val actual                        = ZManaged.from(eitherRight)
        lazy val expected: ZManaged[Any, E, A] = actual
        lazy val _                             = expected
        assertCompletes
      },
      test("Option") {
        trait A
        lazy val option: Option[A]                           = ???
        lazy val actual                                      = ZManaged.from(option)
        lazy val expected: ZManaged[Any, Option[Nothing], A] = actual
        lazy val _                                           = expected
        assertCompletes
      },
      test("OptionNone") {
        lazy val optionNone: None.type                             = ???
        lazy val actual                                            = ZManaged.from(optionNone)
        lazy val expected: ZManaged[Any, Option[Nothing], Nothing] = actual
        lazy val _                                                 = expected
        assertCompletes
      },
      test("OptionSome") {
        trait A
        lazy val optionSome: Some[A]                         = ???
        lazy val actual                                      = ZManaged.from(optionSome)
        lazy val expected: ZManaged[Any, Option[Nothing], A] = actual
        lazy val _                                           = expected
        assertCompletes
      },
      test("Reservation") {
        trait R
        trait E
        trait A
        lazy val reservation: Reservation[R, E, A] = ???
        lazy val actual                            = ZManaged.from(reservation)
        lazy val expected: ZManaged[R, E, A]       = actual
        lazy val _                                 = expected
        assertCompletes
      },
      test("ReservationZIO") {
        trait R1
        trait R2
        trait R extends R1 with R2
        trait E
        trait E1 extends E
        trait E2 extends E
        trait A
        lazy val reservationZIO: ZIO[R1, E1, Reservation[R2, E2, A]] = ???
        lazy val actual                                              = ZManaged.from(reservationZIO)
        lazy val expected: ZManaged[R, E, A]                         = actual
        lazy val _                                                   = expected
        assertCompletes
      },
      test("Try") {
        trait A
        lazy val tryScala: scala.util.Try[A]           = ???
        lazy val actual                                = ZManaged.from(tryScala)
        lazy val expected: ZManaged[Any, Throwable, A] = actual
        lazy val _                                     = expected
        assertCompletes
      },
      test("TryFailure") {
        trait A
        lazy val tryFailure: scala.util.Failure[A]     = ???
        lazy val actual                                = ZManaged.from(tryFailure)
        lazy val expected: ZManaged[Any, Throwable, A] = actual
        lazy val _                                     = expected
        assertCompletes
      },
      test("TrySuccess") {
        trait A
        lazy val trySuccess: scala.util.Success[A]     = ???
        lazy val actual                                = ZManaged.from(trySuccess)
        lazy val expected: ZManaged[Any, Throwable, A] = actual
        lazy val _                                     = expected
        assertCompletes
      },
      test("ZIO") {
        trait R
        trait E
        trait A
        lazy val zio: ZIO[R, E, A]           = ???
        lazy val actual                      = ZManaged.from(zio)
        lazy val expected: ZManaged[R, E, A] = actual
        lazy val _                           = expected
        assertCompletes
      }
    )
  )

  val ExampleError = new Throwable("Oh noes!")

  val ZManagedExampleError: ZManaged[Any, Throwable, Int] = ZManaged.fail[Throwable](ExampleError)

  val ZManagedExampleDie: ZManaged[Any, Throwable, Int] = ZManaged.succeed(throw ExampleError)

  def countDownLatch(n: Int): UIO[URIO[Has[Live], Unit]] =
    Ref.make(n).map { counter =>
      counter.update(_ - 1) *> {
        def await: URIO[Has[Live], Unit] = counter.get.flatMap { n =>
          if (n <= 0) ZIO.unit
          else Live.live(ZIO.sleep(10.milliseconds)) *> await
        }
        await
      }
    }

  def doInterrupt(
    managed: IO[Nothing, Unit] => ZManaged[Any, Nothing, Unit],
    expected: FiberId => Option[Exit[Nothing, Unit]]
  ): ZIO[Has[Live], Nothing, TestResult] =
    for {
      fiberId            <- ZIO.fiberId
      never              <- Promise.make[Nothing, Unit]
      reachedAcquisition <- Promise.make[Nothing, Unit]
      managedFiber       <- managed(reachedAcquisition.succeed(()) *> never.await).useDiscard(IO.unit).forkDaemon
      _                  <- reachedAcquisition.await
      interruption       <- Live.live(managedFiber.interruptAs(fiberId).timeout(5.seconds))
    } yield assert(interruption.map(_.untraced))(equalTo(expected(fiberId)))

  def makeTestManaged(ref: Ref[Int]): Managed[Nothing, Unit] =
    Managed.fromReservationZIO {
      val reserve = ref.update(_ + 1)
      val acquire = ref.update(_ + 1)
      val release = ref.update(n => if (n > 0) 0 else -1)
      reserve.as(Reservation(acquire, _ => release))
    }

  def testFinalizersPar[R, E](
    n: Int,
    f: ZManaged[Any, Nothing, Unit] => ZManaged[R, E, Any]
  ): ZIO[R, E, TestResult] =
    for {
      releases <- Ref.make[Int](0)
      baseRes   = ZManaged.acquireReleaseWith(ZIO.succeed(()))(_ => releases.update(_ + 1))
      res       = f(baseRes)
      _        <- res.useDiscard(ZIO.unit)
      count    <- releases.get
    } yield assert(count)(equalTo(n))

  def testAcquirePar[R, E](
    n: Int,
    f: ZManaged[Has[Live], Nothing, Unit] => ZManaged[R, E, Any]
  ): ZIO[R with Has[Live], Nothing, TestResult] =
    for {
      effects      <- Ref.make(0)
      countDown    <- countDownLatch(n + 1)
      reserveLatch <- Promise.make[Nothing, Unit]
      baseRes = ZManaged.fromReservation(
                  Reservation(effects.update(_ + 1) *> countDown *> reserveLatch.await, _ => ZIO.unit)
                )
      res    = f(baseRes)
      _     <- res.useDiscard(ZIO.unit).fork *> countDown
      count <- effects.get
      _     <- reserveLatch.succeed(())
    } yield assert(count)(equalTo(n))

  def testReservePar[R, E, A](
    n: Int,
    f: ZManaged[Has[Live], Nothing, Unit] => ZManaged[R, E, A]
  ): ZIO[R with Has[Live], Nothing, TestResult] =
    for {
      effects      <- Ref.make(0)
      countDown    <- countDownLatch(n + 1)
      reserveLatch <- Promise.make[Nothing, Unit]
      baseRes       = ZManaged.acquireReleaseWith(effects.update(_ + 1) *> countDown *> reserveLatch.await)(_ => ZIO.unit)
      res           = f(baseRes)
      _            <- res.useDiscard(ZIO.unit).fork *> countDown
      count        <- effects.get
      _            <- reserveLatch.succeed(())
    } yield assert(count)(equalTo(n))

  def testParallelNestedFinalizerOrdering(
    listLength: Int,
    f: List[ZManaged[Any, Nothing, Ref[List[Int]]]] => ZManaged[Any, Nothing, List[Ref[List[Int]]]]
  ): ZIO[Any, Nothing, TestResult] = {
    val inner = Ref.make(List[Int]()).toManaged.flatMap { ref =>
      ZManaged.finalizer(ref.update(1 :: _)) *>
        ZManaged.finalizer(ref.update(2 :: _)) *>
        ZManaged.finalizer(ref.update(3 :: _)).as(ref)
    }

    f(List.fill(listLength)(inner)).useNow
      .flatMap(refs => ZIO.foreach(refs)(_.get))
      .map(results => assert(results)(forall(equalTo(List(1, 2, 3)))))
  }

}<|MERGE_RESOLUTION|>--- conflicted
+++ resolved
@@ -62,17 +62,10 @@
         ZIO.succeed(assert(result)(anything))
       }
     ),
-<<<<<<< HEAD
     suite("acquireReleaseAttemptWith")(
       test("Invokes cleanups in reverse order of acquisition.") {
-        var effects = List[Int]()
-        def acquire(x: Int): Int = { effects = x :: effects; x }
-=======
-    suite("makeEffect")(
-      testM("Invokes cleanups in reverse order of acquisition.") {
         var effects               = List[Int]()
         def acquire(x: Int): Int  = { effects = x :: effects; x }
->>>>>>> 1222b352
         def release(x: Int): Unit = effects = x :: effects
 
         val res     = (x: Int) => ZManaged.acquireReleaseAttemptWith(acquire(x))(release)
