--- conflicted
+++ resolved
@@ -12,751 +12,6 @@
   final def unsafeRunSync[E, A](io: IO[E, A]): ExitResult[E, A] =
     env.unsafeRunSync(io)
 
-<<<<<<< HEAD
-  /**
-   * Effectfully interprets an `IO`, blocking if necessary to obtain the result.
-   */
-  final def unsafeRunSync[E, A](io: IO[E, A]): ExitResult[E, A] = {
-    val context = newFiberContext[E, A](defaultHandler)
-    context.evaluate(io)
-    context.await
-  }
-
-  final def unsafeShutdownAndWait(timeout: Duration): Unit = {
-    if (timeout == Duration.Zero) {
-      scheduledExecutor.shutdownNow()
-      threadPool.shutdownNow()
-    } else {
-      scheduledExecutor.shutdown()
-      scheduledExecutor.awaitTermination(timeout.toMillis, TimeUnit.MILLISECONDS)
-      threadPool.shutdown()
-      threadPool.awaitTermination(timeout.toMillis, TimeUnit.MILLISECONDS)
-    }
-    ()
-  }
-
-  /**
-   * The default handler for unhandled exceptions in the main fiber, and any
-   * fibers it forks that recursively inherit the handler.
-   */
-  def defaultHandler: Cause[Any] => IO[Nothing, Unit] =
-    (cause: Cause[Any]) => console.putStrLn(FiberFailure(cause).getMessage)
-
-  /**
-   * The main thread pool used for executing fibers.
-   */
-  val threadPool: ExecutorService = newDefaultThreadPool()
-
-  /**
-   * The fiber's execution context.
-   */
-  val executionContext: ExecutionContext = ExecutionContext.fromExecutor(threadPool)
-
-  /**
-   * The thread pool for scheduling timed tasks.
-   */
-  lazy val scheduledExecutor: ScheduledExecutorService = newDefaultScheduledExecutor()
-
-  /**
-   * Determines the maximum number of operations executed by a fiber before
-   * yielding to other fibers.
-   *
-   * FIXME: Replace this entirely with the new scheme.
-   */
-  val YieldMaxOpCount = 1024
-
-  private final def newFiberContext[E, A](handler: Cause[Any] => IO[Nothing, _]): FiberContext[E, A] = {
-    val nextFiberId = fiberCounter.incrementAndGet()
-    val context     = new FiberContext[E, A](this, nextFiberId, handler)
-
-    context
-  }
-
-  final def submit[A](block: => A): Unit = {
-    threadPool.submit(new Runnable {
-      def run: Unit = { block; () }
-    })
-
-    ()
-  }
-
-  final def schedule[E, A](block: => A, duration: Duration): Async[E, Unit] =
-    if (duration == Duration.Zero) {
-      submit(block)
-
-      Async.later
-    } else {
-      val future = scheduledExecutor.schedule(new Runnable {
-        def run: Unit = submit(block)
-      }, duration.toNanos, TimeUnit.NANOSECONDS)
-
-      Async.maybeLater(IO.sync { future.cancel(true); () })
-    }
-
-  /** Utility function to avoid catching truly fatal exceptions. Do not allocate
-   * memory here since this would defeat the point of checking for OOME.
-   */
-  protected def nonFatal(t: Throwable): Boolean =
-    !t.isInstanceOf[VirtualMachineError]
-}
-
-private object RTS {
-
-  /**
-   * The global counter for assigning fiber identities on creation.
-   */
-  private val fiberCounter = new AtomicLong(0)
-
-  final class Stack() {
-    type Cont = Any => IO[_, Any]
-
-    private[this] var array   = new Array[AnyRef](13)
-    private[this] var size    = 0
-    private[this] var nesting = 0
-
-    final def isEmpty: Boolean = size == 0
-
-    final def push(a: Cont): Unit =
-      if (size == 13) {
-        array = Array(array, a, null, null, null, null, null, null, null, null, null, null, null)
-        size = 2
-        nesting += 1
-      } else {
-        array(size) = a
-        size += 1
-      }
-
-    final def pop(): Cont = {
-      val idx = size - 1
-      var a   = array(idx)
-      if (idx == 0 && nesting > 0) {
-        array = a.asInstanceOf[Array[AnyRef]]
-        a = array(12)
-        array(12) = null // GC
-        size = 12
-        nesting -= 1
-      } else {
-        array(idx) = null // GC
-        size = idx
-      }
-      a.asInstanceOf[Cont]
-    }
-  }
-
-  /**
-   * An implementation of Fiber that maintains context necessary for evaluation.
-   */
-  final class FiberContext[E, A](rts: RTS, val fiberId: FiberId, val unhandled: Cause[Any] => IO[Nothing, _])
-      extends Fiber[E, A] {
-    import java.util.{ Collections, Set, WeakHashMap }
-    import FiberState._
-    import rts.YieldMaxOpCount
-
-    // Accessed from multiple threads:
-    private[this] val state  = new AtomicReference[FiberState[E, A]](FiberState.Initial[E, A])
-    private[this] var killed = false
-
-    // TODO: A lot can be pulled out of state to increase performance
-    // Also the size of this structure should be minimized with laziness used
-    // to optimize further, to make forking a cheaper operation.
-
-    // Accessed from within a single thread (not necessarily the same):
-    @volatile private[this] var noInterrupt                               = 0
-    @volatile private[this] var supervised: List[Set[FiberContext[_, _]]] = Nil
-    @volatile private[this] var supervising                               = 0
-
-    private[this] val stack: Stack = new Stack()
-
-    final def runAsync(k: Callback[E, A]): Unit =
-      register(k) match {
-        case Async.Now(v) => k(v)
-        case _            =>
-      }
-
-    /**
-     * Awaits for the result of the fiber to be computed.
-     */
-    final def await: ExitResult[E, A] = {
-      val result = OneShot.make[ExitResult[E, A]]
-
-      runAsync(result.set(_))
-
-      result.get
-    }
-
-    private class Finalizer(val finalizer: IO[Nothing, _]) extends Function[Any, IO[E, Any]] {
-      final def apply(v: Any): IO[E, Any] = {
-        noInterrupt += 1
-
-        finalizer.flatMap(_ => IO.sync { noInterrupt -= 1; v })
-      }
-    }
-
-    /**
-     * Unwinds the stack, collecting all finalizers and coalescing them into an
-     * `IO` that produces an option of a cause of finalizer failures. If needed,
-     * catch exceptions and apply redeem error handling.
-     */
-    final def unwindStack(catchError: Boolean): IO[Nothing, Option[Cause[Nothing]]] = {
-      def zipCauses(c1: Option[Cause[Nothing]], c2: Option[Cause[Nothing]]): Option[Cause[Nothing]] =
-        c1.flatMap(c1 => c2.map(c1 ++ _)).orElse(c1).orElse(c2)
-
-      var errorHandler: Any => IO[Any, Any]              = null
-      var finalizer: IO[Nothing, Option[Cause[Nothing]]] = null
-
-      // Unwind the stack, looking for exception handlers and coalescing
-      // finalizers.
-      while ((errorHandler eq null) && !stack.isEmpty) {
-        stack.pop() match {
-          case a: IO.Redeem[_, _, _, _] if catchError || a.recoverFromInterruption =>
-            errorHandler = a.err.asInstanceOf[Any => IO[Any, Any]]
-          case f0: Finalizer =>
-            val f: IO[Nothing, Option[Cause[Nothing]]] =
-              f0.finalizer.sandboxed.redeemPure[Nothing, Option[Cause[Nothing]]](Some(_), _ => None)
-            if (finalizer eq null) finalizer = f
-            else finalizer = finalizer.seqWith(f)(zipCauses)
-          case _ =>
-        }
-      }
-
-      // We need to maintain the invariant that an empty stack means the
-      // exception was *not* caught.
-      // The stack will never be empty if the error was caught, because
-      // the error handler will be pushed onto the stack.
-      // This lets us return only the finalizer, which will be null for common cases,
-      // and result in zero heap allocations for the happy path.
-      if (errorHandler ne null) stack.push(errorHandler)
-
-      finalizer
-    }
-
-    /**
-     * The main interpreter loop for `IO` actions. For purely synchronous actions,
-     * this will run to completion unless required to yield to other fibers.
-     * For mixed actions, the loop will proceed no further than the first
-     * asynchronous boundary.
-     *
-     * @param io0 The `IO` to evaluate on the fiber.
-     */
-    final def evaluate(io0: IO[E, _]): Unit = {
-      // Do NOT accidentally capture any of local variables in a closure,
-      // or Scala will wrap them in ObjectRef and performance will plummet.
-      var curIo: IO[E, Any] = io0.as[Any]
-
-      while (curIo ne null) {
-        try {
-          // Put the maximum operation count on the stack for fast access:
-          val maxopcount = YieldMaxOpCount
-
-          var opcount: Int = 0
-
-          while (curIo ne null) {
-            // Check to see if the fiber should continue executing or not:
-            if (!shouldDie) {
-              // Fiber does not need to be interrupted, but might need to yield:
-              if (opcount == maxopcount) {
-                // Cooperatively yield to other fibers currently suspended.
-                // FIXME: Replace with the new design.
-                opcount = 0
-
-                // Cannot capture `curIo` since it will be boxed into `ObjectRef`,
-                // which destroys performance, so we create a temp val here.
-                val tmpIo = curIo
-
-                rts.submit(evaluate(tmpIo))
-
-                curIo = null
-              } else {
-                // Fiber is neither being interrupted nor needs to yield. Execute
-                // the next instruction in the program:
-                (curIo.tag: @switch) match {
-                  case IO.Tags.FlatMap =>
-                    val io = curIo.asInstanceOf[IO.FlatMap[E, Any, Any]]
-
-                    val nested = io.io
-
-                    // A mini interpreter for the left side of FlatMap that evaluates
-                    // anything that is 1-hop away. This eliminates heap usage for the
-                    // happy path.
-                    (nested.tag: @switch) match {
-                      case IO.Tags.Point =>
-                        val io2 = nested.asInstanceOf[IO.Point[E]]
-
-                        curIo = io.flatMapper(io2.value())
-
-                      case IO.Tags.Strict =>
-                        val io2 = nested.asInstanceOf[IO.Strict[Any]]
-
-                        curIo = io.flatMapper(io2.value)
-
-                      case IO.Tags.SyncEffect =>
-                        val io2 = nested.asInstanceOf[IO.SyncEffect[Any]]
-
-                        curIo = io.flatMapper(io2.effect(rts.executionContext))
-
-                      case IO.Tags.Descriptor =>
-                        val value = getDescriptor
-
-                        curIo = io.flatMapper(value)
-
-                      case _ =>
-                        // Fallback case. We couldn't evaluate the LHS so we have to
-                        // use the stack:
-                        curIo = nested
-
-                        stack.push(io.flatMapper)
-                    }
-
-                  case IO.Tags.Point =>
-                    val io = curIo.asInstanceOf[IO.Point[Any]]
-
-                    val value = io.value()
-
-                    curIo = nextInstr(value)
-
-                  case IO.Tags.Strict =>
-                    val io = curIo.asInstanceOf[IO.Strict[Any]]
-
-                    val value = io.value
-
-                    curIo = nextInstr(value)
-
-                  case IO.Tags.SyncEffect =>
-                    val io = curIo.asInstanceOf[IO.SyncEffect[Any]]
-
-                    val value = io.effect(rts.executionContext)
-
-                    curIo = nextInstr(value)
-
-                  case IO.Tags.AsyncEffect =>
-                    val io = curIo.asInstanceOf[IO.AsyncEffect[E, Any]]
-
-                    // By default, we'll resume asynchronously, so this
-                    // evaluation loop should halt:
-                    curIo = null
-
-                    // Enter suspended state:
-                    val cancel = enterAsync()
-
-                    if (!(cancel eq null)) {
-                      // It's possible we were interrupted prior to entering
-                      // suspended state. So we have to check that condition,
-                      // and if so, do not initiate the async effect (because
-                      // otherwise, it would not be interrupted).
-                      try {
-                        if (state.get.interrupted && noInterrupt == 0) curIo = IO.interrupt
-                        else
-                          io.register(resumeAsync) match {
-                            case Async.Now(value) =>
-                              if (shouldResumeAsync()) curIo = IO.done(value)
-
-                            case Async.MaybeLater(cancel0) => cancel.set(cancel0)
-                          }
-                      } finally {
-                        // May not allow exit of the code block without the
-                        // cancel action being set (could hang interruptor!):
-                        if (!cancel.isSet) cancel.set(IO.unit)
-                      }
-                    }
-
-                  case IO.Tags.Redeem =>
-                    val io = curIo.asInstanceOf[IO.Redeem[E, Any, Any, Any]]
-
-                    curIo = io.value
-
-                    stack.push(io)
-
-                  case IO.Tags.Fork =>
-                    val io = curIo.asInstanceOf[IO.Fork[_, Any]]
-
-                    val optHandler = io.handler
-
-                    val handler = if (optHandler eq None) unhandled else optHandler.get
-
-                    val value: FiberContext[_, Any] = fork(io.value, handler)
-
-                    supervise(value)
-
-                    curIo = nextInstr(value)
-
-                  case IO.Tags.Uninterruptible =>
-                    val io = curIo.asInstanceOf[IO.Uninterruptible[E, Any]]
-
-                    curIo = doNotInterrupt(io.io)
-
-                  case IO.Tags.Sleep =>
-                    val io = curIo.asInstanceOf[IO.Sleep]
-
-                    curIo = IO.async0[E, Any] { k =>
-                      rts
-                        .schedule(k(SuccessUnit), io.duration)
-                    }
-
-                  case IO.Tags.Supervise =>
-                    val io = curIo.asInstanceOf[IO.Supervise[E, Any]]
-
-                    curIo = enterSupervision *>
-                      io.value.ensuring(exitSupervision(io.supervisor))
-
-                  case IO.Tags.Fail =>
-                    val io = curIo.asInstanceOf[IO.Fail[E]]
-
-                    val finalizer = unwindStack(!io.cause.interrupted)
-
-                    if (stack.isEmpty) {
-                      // Error not caught, stack is empty:
-                      if (finalizer eq null) {
-                        // No finalizer, so immediately produce the error.
-                        curIo = null
-
-                        done(ExitResult.failed(io.cause))
-                      } else {
-                        // We have finalizers to run. We'll resume executing with the
-                        // uncaught failure after we have executed all the finalizers:
-                        curIo = doNotInterrupt(finalizer).flatMap(
-                          cause => IO.fail0(cause.foldLeft(io.cause)(_ ++ _))
-                        )
-                      }
-                    } else {
-                      // Error caught, next continuation on the stack will deal
-                      // with it, so we just have to compute it here:
-                      if (finalizer eq null) {
-                        curIo = nextInstr(io.cause)
-                      } else {
-                        curIo = doNotInterrupt(finalizer).map(_.foldLeft(io.cause)(_ ++ _))
-                      }
-                    }
-
-                  case IO.Tags.Ensuring =>
-                    val io = curIo.asInstanceOf[IO.Ensuring[E, Any]]
-                    stack.push(new Finalizer(io.finalizer))
-                    curIo = io.io
-
-                  case IO.Tags.Descriptor =>
-                    val value = getDescriptor
-
-                    curIo = nextInstr(value)
-                }
-              }
-            } else {
-              // Interruption cannot be interrupted:
-              this.noInterrupt += 1
-
-              // Fiber was interrupted
-              curIo = IO.interrupt
-            }
-
-            opcount = opcount + 1
-          }
-        } catch {
-          // Catastrophic error handler. Any error thrown inside the interpreter is
-          // either a bug in the interpreter or a bug in the user's code. Let the
-          // fiber die but attempt finalization & report errors.
-          case t: Throwable if (rts.nonFatal(t)) =>
-            // Interruption cannot be interrupted:
-            this.noInterrupt += 1
-
-            curIo = IO.terminate(t)
-        }
-      }
-    }
-
-    private[this] final def getDescriptor: Fiber.Descriptor =
-      Fiber.Descriptor(fiberId, state.get.interrupted, ExecutionContext.fromExecutor(rts.threadPool), unhandled)
-
-    /**
-     * Forks an `IO` with the specified failure handler.
-     */
-    final def fork[E, A](io: IO[E, A], handler: Cause[Any] => IO[Nothing, _]): FiberContext[E, A] = {
-      val context = rts.newFiberContext[E, A](handler)
-
-      rts.submit(context.evaluate(io))
-
-      context
-    }
-
-    /**
-     * Resumes a synchronous evaluation given the newly produced value.
-     *
-     * @param value The value which will be used to resume the sync evaluation.
-     */
-    private[this] final def resumeEvaluate(value: ExitResult[E, Any]): Unit =
-      value match {
-        case ExitResult.Succeeded(v) =>
-          val io = nextInstr(v)
-
-          if (!(io eq null)) evaluate(io)
-
-        case ExitResult.Failed(cause) => evaluate(IO.fail0(cause))
-      }
-
-    /**
-     * Resumes an asynchronous computation.
-     *
-     * @param value The value produced by the asynchronous computation.
-     */
-    private[this] final val resumeAsync: ExitResult[E, Any] => Unit =
-      value => if (shouldResumeAsync()) resumeEvaluate(value)
-
-    final def interrupt: IO[Nothing, ExitResult[E, A]] = IO.async0[Nothing, ExitResult[E, A]](kill0(_))
-
-    final def observe: IO[Nothing, ExitResult[E, A]] = IO.async0(observe0)
-
-    final def poll: IO[Nothing, Option[ExitResult[E, A]]] = IO.sync(poll0)
-
-    private[this] final def enterSupervision: IO[E, Unit] = IO.sync {
-      supervising += 1
-
-      def newWeakSet[A]: Set[A] = Collections.newSetFromMap[A](new WeakHashMap[A, java.lang.Boolean]())
-
-      val set = newWeakSet[FiberContext[_, _]]
-
-      supervised = set :: supervised
-    }
-
-    private[this] final def supervise(child: FiberContext[_, _]): Unit =
-      if (supervising > 0) {
-        supervised match {
-          case Nil =>
-          case set :: _ =>
-            set.add(child)
-
-            ()
-        }
-      }
-
-    @tailrec
-    private[this] final def enterAsync(): OneShot[Canceler] = {
-      val oldState = state.get
-      val cancel   = OneShot.make[Canceler]
-
-      oldState match {
-        case Executing(interrupted, _, observers) =>
-          val newState = Executing(interrupted, FiberStatus.Suspended(cancel), observers)
-
-          if (!state.compareAndSet(oldState, newState)) enterAsync()
-          else cancel
-
-        case _ => null
-      }
-    }
-
-    @tailrec
-    private[this] final def shouldResumeAsync(): Boolean = {
-      val oldState = state.get
-
-      oldState match {
-        case Executing(interrupted, FiberStatus.Suspended(_), observers) =>
-          if (!state.compareAndSet(oldState, Executing(interrupted, FiberStatus.Running, observers)))
-            shouldResumeAsync()
-          else true
-
-        case _ => false
-      }
-    }
-
-    private[this] final def exitSupervision(
-      supervisor: Iterable[Fiber[_, _]] => IO[Nothing, _]
-    ): IO[Nothing, _] = {
-      import collection.JavaConverters._
-      IO.flatten(IO.sync {
-        supervising -= 1
-
-        var action: IO[Nothing, _] = IO.unit
-
-        supervised = supervised match {
-          case Nil => Nil
-          case set :: tail =>
-            action = supervisor(set.asScala)
-            tail
-        }
-
-        action
-      })
-    }
-
-    @inline
-    private[this] final def shouldDie: Boolean = killed && noInterrupt == 0
-
-    @inline
-    private[this] final def nextInstr(value: Any): IO[E, Any] =
-      if (!stack.isEmpty) stack.pop()(value).asInstanceOf[IO[E, Any]]
-      else {
-        done(ExitResult.succeeded(value.asInstanceOf[A]))
-
-        null
-      }
-
-    private[this] final val exitUninterruptible: IO[Nothing, Unit] = IO.sync { noInterrupt -= 1 }
-
-    private[this] final def doNotInterrupt[E, A](io: IO[E, A]): IO[E, A] = {
-      this.noInterrupt += 1
-      io.ensuring(exitUninterruptible)
-    }
-
-    private[this] final def register(k: Callback[E, A]): Async[E, A] =
-      observe0(x => k(ExitResult.flatten(x)))
-        .fold(ExitResult.failed(_), identity)
-
-    @tailrec
-    private[this] final def done(v: ExitResult[E, A]): Unit = {
-      val oldState = state.get
-
-      oldState match {
-        case Executing(_, _, observers) =>
-          if (!state.compareAndSet(oldState, Done(v))) done(v)
-          else {
-            notifyObservers(v, observers)
-            reportUnhandled(v)
-          }
-
-        case Done(_) => // Huh?
-      }
-    }
-
-    private[this] final def reportUnhandled(v: ExitResult[E, A]): Unit = v match {
-      case ExitResult.Failed(cause) => rts.submit(rts.unsafeRun(unhandled(cause)))
-      case _                        =>
-    }
-
-    @tailrec
-    private[this] final def kill0(k: Callback[Nothing, ExitResult[E, A]]): Async[Nothing, ExitResult[E, A]] = {
-
-      val oldState = state.get
-
-      oldState match {
-        case Executing(_, FiberStatus.Suspended(cancel), observers0) if noInterrupt == 0 =>
-          val observers = k :: observers0
-
-          if (!state.compareAndSet(oldState, Executing(true, FiberStatus.Running, observers))) kill0(k)
-          else {
-            killed = true
-
-            // Interruption may not be interrupted:
-            noInterrupt += 1
-
-            rts.submit(evaluate(cancel.get *> IO.interrupt))
-
-            Async.later
-          }
-
-        case Executing(_, status, observers0) =>
-          val observers = k :: observers0
-
-          if (!state.compareAndSet(oldState, Executing(true, status, observers))) kill0(k)
-          else {
-            killed = true
-            Async.later
-          }
-
-        case Done(e) => Async.now(ExitResult.succeeded(e))
-      }
-    }
-
-    @tailrec
-    private[this] final def observe0(k: Callback[Nothing, ExitResult[E, A]]): Async[Nothing, ExitResult[E, A]] = {
-      val oldState = state.get
-
-      oldState match {
-        case Executing(interrupted, status, observers0) =>
-          val observers = k :: observers0
-
-          if (!state.compareAndSet(oldState, Executing(interrupted, status, observers))) observe0(k)
-          else Async.later
-
-        case Done(v) => Async.now(ExitResult.succeeded(v))
-      }
-    }
-
-    private[this] final def poll0: Option[ExitResult[E, A]] =
-      state.get match {
-        case Done(r) => Some(r)
-        case _       => None
-      }
-
-    private[this] final def notifyObservers(
-      v: ExitResult[E, A],
-      observers: List[Callback[Nothing, ExitResult[E, A]]]
-    ): Unit = {
-      val result = ExitResult.succeeded(v)
-
-      // To preserve fair scheduling, we submit all resumptions on the thread
-      // pool in order of their submission.
-      observers.reverse.foreach(k => rts.submit(k(result)))
-    }
-  }
-  sealed abstract class FiberStatus extends Serializable with Product
-  object FiberStatus {
-    final case object Running                                      extends FiberStatus
-    final case class Suspended(cancel: OneShot[IO[Nothing, Unit]]) extends FiberStatus
-  }
-
-  sealed abstract class FiberState[+E, +A] extends Serializable with Product {
-
-    /** indicates if the fiber was interrupted */
-    def interrupted: Boolean
-
-  }
-  object FiberState extends Serializable {
-    final case class Executing[E, A](
-      interrupted: Boolean,
-      status: FiberStatus,
-      observers: List[Callback[Nothing, ExitResult[E, A]]]
-    ) extends FiberState[E, A]
-    final case class Done[E, A](value: ExitResult[E, A]) extends FiberState[E, A] {
-      def interrupted: Boolean = value.interrupted
-    }
-
-    def Initial[E, A] = Executing[E, A](false, FiberStatus.Running, Nil)
-  }
-
-  val SuccessUnit: ExitResult[Nothing, Unit] = ExitResult.succeeded(())
-
-  final def newDefaultThreadPool(): ExecutorService = {
-    val corePoolSize  = Runtime.getRuntime.availableProcessors() * 2
-    val keepAliveTime = 1000L
-    val timeUnit      = TimeUnit.MILLISECONDS
-    val workQueue     = new LinkedBlockingQueue[Runnable]()
-    val threadFactory = new NamedThreadFactory("zio", true)
-
-    val threadPool = new ThreadPoolExecutor(
-      corePoolSize,
-      corePoolSize,
-      keepAliveTime,
-      timeUnit,
-      workQueue,
-      threadFactory
-    )
-    threadPool.allowCoreThreadTimeOut(true)
-
-    threadPool
-  }
-
-  final def newDefaultScheduledExecutor(): ScheduledExecutorService =
-    Executors.newScheduledThreadPool(1, new NamedThreadFactory("zio-timer", true))
-
-  final class NamedThreadFactory(name: String, daemon: Boolean) extends ThreadFactory {
-
-    private val parentGroup =
-      Option(System.getSecurityManager).fold(Thread.currentThread().getThreadGroup)(_.getThreadGroup)
-
-    private val threadGroup = new ThreadGroup(parentGroup, name)
-    private val threadCount = new AtomicInteger(1)
-    private val threadHash  = Integer.toUnsignedString(this.hashCode())
-
-    override def newThread(r: Runnable): Thread = {
-      val newThreadNumber = threadCount.getAndIncrement()
-
-      val thread = new Thread(threadGroup, r)
-      thread.setName(s"$name-$newThreadNumber-$threadHash")
-      thread.setDaemon(daemon)
-
-      thread
-    }
-
-  }
-=======
   final def unsafeRunAsync[E, A](io: IO[E, A])(k: ExitResult[E, A] => Unit): Unit =
     env.unsafeRunAsync(io, k)
->>>>>>> 6463fc0a
 }