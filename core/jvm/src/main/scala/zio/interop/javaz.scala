/*
 * Copyright 2017-2022 John A. De Goes and the ZIO Contributors
 *
 * Licensed under the Apache License, Version 2.0 (the "License");
 * you may not use this file except in compliance with the License.
 * You may obtain a copy of the License at
 *
 *     http://www.apache.org/licenses/LICENSE-2.0
 *
 * Unless required by applicable law or agreed to in writing, software
 * distributed under the License is distributed on an "AS IS" BASIS,
 * WITHOUT WARRANTIES OR CONDITIONS OF ANY KIND, either express or implied.
 * See the License for the specific language governing permissions and
 * limitations under the License.
 */

package zio.interop

import _root_.java.nio.channels.CompletionHandler
import _root_.java.util.concurrent.{CompletableFuture, CompletionException, CompletionStage, Future}
import zio._
import zio.stacktracer.TracingImplicits.disableAutoTrace

import java.util.concurrent.CancellationException
import scala.concurrent.ExecutionException

private[zio] object javaz {

  def asyncWithCompletionHandler[T](op: CompletionHandler[T, Any] => Any)(implicit trace: ZTraceElement): Task[T] =
    Task.suspendSucceedWith[T] { (p, _) =>
      Task.async { k =>
        val handler = new CompletionHandler[T, Any] {
          def completed(result: T, u: Any): Unit = k(Task.succeedNow(result))

          def failed(t: Throwable, u: Any): Unit = t match {
            case e if !p.fatal(e) => k(Task.fail(e))
            case _                => k(Task.die(t))
          }
        }

        try {
          op(handler)
        } catch {
          case e if !p.fatal(e) => k(Task.fail(e))
        }
      }
    }

  @deprecated("use asyncWithCompletionHandler", "2.0.0")
  def effectAsyncWithCompletionHandler[T](op: CompletionHandler[T, Any] => Any)(implicit
    trace: ZTraceElement
  ): Task[T] =
    asyncWithCompletionHandler(op)

  private def catchFromGet(
    isFatal: Throwable => Boolean
  )(implicit trace: ZTraceElement): PartialFunction[Throwable, Task[Nothing]] = {
    case e: CompletionException =>
      Task.fail(e.getCause)
    case e: ExecutionException =>
      Task.fail(e.getCause)
    case _: InterruptedException =>
      Task.interrupt
    case _: CancellationException =>
      Task.interrupt
    case e if !isFatal(e) =>
      Task.fail(e)
  }

  def unwrapDone[A](isFatal: Throwable => Boolean)(f: Future[A])(implicit trace: ZTraceElement): Task[A] =
    try {
      Task.succeedNow(f.get())
    } catch catchFromGet(isFatal)

  def fromCompletionStage[A](thunk: => CompletionStage[A])(implicit trace: ZTraceElement): Task[A] =
    Task.attempt(thunk).flatMap { cs =>
      Task.suspendSucceedWith { (p, _) =>
        val cf = cs.toCompletableFuture
        if (cf.isDone) {
          unwrapDone(p.fatal)(cf)
        } else {
<<<<<<< HEAD
          Task.async { cb =>
            cs.handle[Unit] { (v: A, t: Throwable) =>
=======
          Task.effectAsyncInterrupt { cb =>
            val _ = cs.handle[Unit] { (v: A, t: Throwable) =>
>>>>>>> 4585185e
              val io = Option(t).fold[Task[A]](Task.succeed(v)) { t =>
                catchFromGet(p.fatal).lift(t).getOrElse(Task.die(t))
              }
              cb(io)
            }
            Left(UIO(cf.cancel(false)))
          }
        }
      }
    }

  /**
   * WARNING: this uses the blocking Future#get, consider using
   * `fromCompletionStage`
   */
  def fromFutureJava[A](thunk: => Future[A])(implicit trace: ZTraceElement): Task[A] =
    RIO.attempt(thunk).flatMap { future =>
      RIO.suspendSucceedWith { (p, _) =>
        if (future.isDone) {
          unwrapDone(p.fatal)(future)
        } else {
<<<<<<< HEAD
          ZIO.blocking(Task.suspend(unwrapDone(p.fatal)(future)))
=======
          blocking(Task.effectSuspend(unwrapDone(p.fatal)(future))).onInterrupt(UIO(future.cancel(false)))
>>>>>>> 4585185e
        }
      }
    }

  /**
   * CompletableFuture#failedFuture(Throwable) available only since Java 9
   */
  object CompletableFuture_ {
    def failedFuture[A](e: Throwable): CompletableFuture[A] = {
      val f = new CompletableFuture[A]
      f.completeExceptionally(e)
      f
    }
  }
}<|MERGE_RESOLUTION|>--- conflicted
+++ resolved
@@ -79,13 +79,8 @@
         if (cf.isDone) {
           unwrapDone(p.fatal)(cf)
         } else {
-<<<<<<< HEAD
-          Task.async { cb =>
-            cs.handle[Unit] { (v: A, t: Throwable) =>
-=======
           Task.effectAsyncInterrupt { cb =>
             val _ = cs.handle[Unit] { (v: A, t: Throwable) =>
->>>>>>> 4585185e
               val io = Option(t).fold[Task[A]](Task.succeed(v)) { t =>
                 catchFromGet(p.fatal).lift(t).getOrElse(Task.die(t))
               }
@@ -107,11 +102,7 @@
         if (future.isDone) {
           unwrapDone(p.fatal)(future)
         } else {
-<<<<<<< HEAD
-          ZIO.blocking(Task.suspend(unwrapDone(p.fatal)(future)))
-=======
-          blocking(Task.effectSuspend(unwrapDone(p.fatal)(future))).onInterrupt(UIO(future.cancel(false)))
->>>>>>> 4585185e
+          ZIO.blocking(Task.suspend(unwrapDone(p.fatal)(future))).onInterrupt(UIO(future.cancel(false)))
         }
       }
     }
