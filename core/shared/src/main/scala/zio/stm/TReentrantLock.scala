/*
 * Copyright 2019-2021 John A. De Goes and the ZIO Contributors
 *
 * Licensed under the Apache License, Version 2.0 (the "License");
 * you may not use this file except in compliance with the License.
 * You may obtain a copy of the License at
 *
 *     http://www.apache.org/licenses/LICENSE-2.0
 *
 * Unless required by applicable law or agreed to in writing, software
 * distributed under the License is distributed on an "AS IS" BASIS,
 * WITHOUT WARRANTIES OR CONDITIONS OF ANY KIND, either express or implied.
 * See the License for the specific language governing permissions and
 * limitations under the License.
 */

package zio.stm

import zio.stm.TReentrantLock._
import zio.{FiberId, Managed, UManaged}

/**
 * A `TReentrantLock` is a reentrant read/write lock. Multiple readers may all
 * concurrently acquire read locks. Only one writer is allowed to acquire a
 * write lock at any given time. Read locks may be upgraded into write locks.
 * A fiber that has a write lock may acquire other write locks or read locks.
 *
 * The two primary methods of this structure are `readLock`, which acquires a
 * read lock in a managed context, and `writeLock`, which acquires a write lock
 * in a managed context.
 *
 * Although located in the STM package, there is no need for locks within
 * STM transactions. However, this lock can be quite useful in effectful code,
 * to provide consistent read/write access to mutable state; and being in STM
 * allows this structure to be composed into more complicated concurrent
 * structures that are consumed from effectful code.
 */
final class TReentrantLock private (data: TRef[LockState]) {

  /**
   * Acquires a read lock. The transaction will suspend until no other fiber
   * is holding a write lock. Succeeds with the number of read locks held by this fiber.
   */
  lazy val acquireRead: USTM[Int] = adjustRead(1)

  /**
   * Acquires a write lock. The transaction will suspend until no other
   * fibers are holding read or write locks. Succeeds with the number of
   * write locks held by this fiber.
   */
  lazy val acquireWrite: USTM[Int] =
    ZSTM.Effect((journal, fiberId, _) =>
      data.unsafeGet(journal) match {

        case readLock: ReadLock if readLock.noOtherHolder(fiberId) =>
          data.unsafeSet(journal, WriteLock(1, readLock.readLocks(fiberId), fiberId))
          1

        case WriteLock(n, m, `fiberId`) =>
          data.unsafeSet(journal, WriteLock(n + 1, m, fiberId))
          n + 1

        case _ => throw ZSTM.RetryException
      }
    )

  /**
   * Just a convenience method for applications that only need reentrant locks,
   * without needing a distinction between readers / writers.
   *
   * See [[writeLock]].
   */
  lazy val lock: UManaged[Int] = writeLock

  /**
   * Determines if any fiber has a read or write lock.
   */
  def locked: USTM[Boolean] =
    (readLocked zipWith writeLocked)(_ || _)

  /**
   * Obtains a read lock in a managed context.
   */
  lazy val readLock: UManaged[Int] =
    Managed.acquireReleaseWith(acquireRead.commit)(_ => releaseRead.commit)

  /**
   * Retrieves the total number of acquired read locks.
   */
  def readLocks: USTM[Int] = data.get.map(_.readLocks)

  /**
   * Retrieves the number of acquired read locks for this fiber.
   */
  def fiberReadLocks: USTM[Int] =
    ZSTM.Effect((journal, fiberId, _) => data.unsafeGet(journal).readLocks(fiberId))

  /**
   * Retrieves the number of acquired write locks for this fiber.
   */
  def fiberWriteLocks: USTM[Int] =
    ZSTM.Effect((journal, fiberId, _) => data.unsafeGet(journal).writeLocks(fiberId))

  /**
   * Determines if any fiber has a read lock.
   */
  def readLocked: USTM[Boolean] = data.get.map(_.readLocks > 0)

  /**
   * Releases a read lock held by this fiber. Succeeds with the outstanding
   * number of read locks held by this fiber.
   */
  lazy val releaseRead: USTM[Int] = adjustRead(-1)

  /**
   * Releases a write lock held by this fiber. Succeeds with the outstanding
   * number of write locks held by this fiber.
   */
<<<<<<< HEAD
  lazy val releaseWrite: USTM[Int] =
    ZSTM.Effect { (journal, fiberId, _) =>
      val res = data.unsafeGet(journal) match {
        case WriteLock(1, m, `fiberId`) => ReadLock(fiberId, m)
        case WriteLock(n, m, `fiberId`) if n > 1 =>
          WriteLock(n - 1, m, fiberId)
        case s => die(s"Defect: Fiber ${fiberId} releasing write lock it does not hold: ${s}")
      }
      data.unsafeSet(journal, res)
      res.writeLocks(fiberId)
=======
  lazy val releaseWrite: USTM[Int] = new ZSTM((journal, fiberId, _, _) => {
    val res = data.unsafeGet(journal) match {
      case WriteLock(1, m, `fiberId`) => ReadLock(fiberId, m)
      case WriteLock(n, m, `fiberId`) if n > 1 =>
        WriteLock(n - 1, m, fiberId)
      case s => die(s"Defect: Fiber $fiberId releasing write lock it does not hold: $s")
>>>>>>> f8c437bd
    }

  /**
   * Obtains a write lock in a managed context.
   */
  lazy val writeLock: UManaged[Int] =
    Managed.acquireReleaseWith(acquireWrite.commit)(_ => releaseWrite.commit)

  /**
   * Determines if a write lock is held by some fiber.
   */
  def writeLocked: USTM[Boolean] = data.get.map(_.writeLocks > 0)

  /**
   * Computes the number of write locks held by fibers.
   */
  def writeLocks: USTM[Int] = data.get.map(_.writeLocks)

  private def adjustRead(delta: Int): USTM[Int] =
    ZSTM.Effect((journal, fiberId, _) =>
      data.unsafeGet(journal) match {
        case readLock: ReadLock =>
          val res = readLock.adjust(fiberId, delta)
          data.unsafeSet(journal, res)
          res.readLocks(fiberId)

        case WriteLock(w, r, `fiberId`) =>
          val newTotal = r + delta
          if (newTotal < 0)
            die(s"Defect: Fiber $fiberId releasing read locks it does not hold, newTotal: $newTotal")
          else
            data.unsafeSet(journal, WriteLock(w, newTotal, fiberId))

          newTotal

        case _ => throw ZSTM.RetryException //another fiber is holding a write lock
      }
    )
}
object TReentrantLock {

  private[stm] sealed abstract class LockState {
    def readLocks: Int
    def readLocks(fiberId: FiberId): Int
    val writeLocks: Int
    def writeLocks(fiberId: FiberId): Int
  }

  /**
   * This data structure describes the state of the lock when a single fiber
   * has a write lock. The fiber has an identity, and may also have acquired
   * a certain number of read locks.
   */
  private[stm] final case class WriteLock(writeLocks: Int, readLocks: Int, fiberId: FiberId) extends LockState {
    override def readLocks(fiberId0: FiberId): Int = if (fiberId0 == fiberId) readLocks else 0

    override def writeLocks(fiberId0: FiberId): Int = if (fiberId0 == fiberId) writeLocks else 0
  }

  /**
   * This data structure describes the state of the lock when multiple fibers
   * have acquired read locks. The state is tracked as a map from fiber identity
   * to number of read locks acquired by the fiber. This level of detail permits
   * upgrading a read lock to a write lock.
   */
  private[stm] final class ReadLock(readers: Map[FiberId, Int]) extends LockState {

    /**
     * Computes the total number of read locks acquired.
     */
    lazy val readLocks: Int = readers.values.sum

    /**
     * Determines if there is no other holder of read locks aside from the
     * specified fiber id. If there are no other holders of read locks
     * aside from the specified fiber id, then it is safe to upgrade the
     * read lock into a write lock.
     */
    def noOtherHolder(fiberId: FiberId): Boolean =
      readers.isEmpty || (readers.size == 1 && readers.contains(fiberId))

    /**
     * Computes the number of read locks held by the specified fiber id.
     */
    def readLocks(fiberId: FiberId): Int = readers.getOrElse(fiberId, 0)

    /**
     * Adjusts the number of read locks held by the specified fiber id.
     */
    def adjust(fiberId: FiberId, adjust: Int): ReadLock = {
      val total = readLocks(fiberId)

      val newTotal = total + adjust

      new ReadLock(
        if (newTotal < 0) die(s"Defect: Fiber $fiberId releasing read lock it does not hold: $readers")
        else if (newTotal == 0) readers - fiberId
        else readers.updated(fiberId, newTotal)
      )
    }

    override val writeLocks: Int = 0

    override def writeLocks(fiberId: FiberId): Int = 0
  }
  private[stm] object ReadLock {

    /**
     * An empty read lock state, in which no fiber holds any read locks.
     */
    val empty: ReadLock = new ReadLock(Map())

    /**
     * Creates a new read lock where the specified fiber holds the
     * specified number of read locks.
     */
    def apply(fiberId: FiberId, count: Int): ReadLock =
      if (count <= 0) empty else new ReadLock(Map(fiberId -> count))
  }

  /**
   * Makes a new reentrant read/write lock.
   */
  def make: USTM[TReentrantLock] =
    TRef.make[LockState](ReadLock.empty).map(new TReentrantLock(_))

  private def die(message: String): Nothing =
    throw new RuntimeException(message)
}<|MERGE_RESOLUTION|>--- conflicted
+++ resolved
@@ -116,25 +116,16 @@
    * Releases a write lock held by this fiber. Succeeds with the outstanding
    * number of write locks held by this fiber.
    */
-<<<<<<< HEAD
   lazy val releaseWrite: USTM[Int] =
     ZSTM.Effect { (journal, fiberId, _) =>
       val res = data.unsafeGet(journal) match {
         case WriteLock(1, m, `fiberId`) => ReadLock(fiberId, m)
         case WriteLock(n, m, `fiberId`) if n > 1 =>
           WriteLock(n - 1, m, fiberId)
-        case s => die(s"Defect: Fiber ${fiberId} releasing write lock it does not hold: ${s}")
+        case s => die(s"Defect: Fiber $fiberId releasing write lock it does not hold: $s")
       }
       data.unsafeSet(journal, res)
       res.writeLocks(fiberId)
-=======
-  lazy val releaseWrite: USTM[Int] = new ZSTM((journal, fiberId, _, _) => {
-    val res = data.unsafeGet(journal) match {
-      case WriteLock(1, m, `fiberId`) => ReadLock(fiberId, m)
-      case WriteLock(n, m, `fiberId`) if n > 1 =>
-        WriteLock(n - 1, m, fiberId)
-      case s => die(s"Defect: Fiber $fiberId releasing write lock it does not hold: $s")
->>>>>>> f8c437bd
     }
 
   /**
