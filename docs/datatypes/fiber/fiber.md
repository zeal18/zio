--- conflicted
+++ resolved
@@ -63,18 +63,18 @@
 In the following example, we have three effects: `inner`, `outer`, and `mainApp`. The outer effect is forking the `inner` effect using `ZIO#forkDaemon`. The `mainApp` effect is forking the `inner` fiber using `ZIO#fork` method and interrupt it after 3 seconds. Since the `inner` effect is forked in global scope, it will not be interrupted and continue its job:
 
 ```scala mdoc:silent:nest
-val inner = putStrLn("Inner job is running.")
+val inner = printLine("Inner job is running.")
   .delay(1.seconds)
   .forever
-  .onInterrupt(putStrLn("Inner job interrupted.").orDie)
+  .onInterrupt(printLine("Inner job interrupted.").orDie)
 
 val outer = (
   for {
     f <- inner.forkDaemon
-    _ <- putStrLn("Outer job is running.").delay(1.seconds).forever
+    _ <- printLine("Outer job is running.").delay(1.seconds).forever
     _ <- f.join
   } yield ()
-).onInterrupt(putStrLn("Outer job interrupted.").orDie)
+).onInterrupt(printLine("Outer job interrupted.").orDie)
 
 val myApp = for {
   fiber <- outer.fork
@@ -172,12 +172,7 @@
 * **The fiber has a defect that leads to a non-recoverable error**. There are only two ways this can happen:
 
      1. A partial function is passed to a higher-order function such as `map` or `flatMap`. For example, `io.map(_ => throw e)`, or `io.flatMap(a => throw e)`. The solution to this problem is to not to pass impure functions to purely functional libraries like ZIO, because doing so leads to violations of laws and destruction of equational reasoning.
-<<<<<<< HEAD
      2. Error-throwing code was embedded into some value via `IO.succeed`, etc. For importing partial effects into `IO`, the proper solution is to use a method such as `IO.attempt`, which safely translates exceptions into values.
-=======
-     
-     2. Error-throwing code was embedded into some value via `IO.effectTotal`, etc. For importing partial effects into `IO`, the proper solution is to use a method such as `IO.effect`, which safely translates exceptions into values.
->>>>>>> 57c037a2
 
 When a fiber is terminated, the reason for the termination, expressed as a `Throwable`, is passed to the fiber's supervisor, which may choose to log, print the stack trace, restart the fiber, or perform some other action appropriate to the context.
 
@@ -197,8 +192,8 @@
 
 ```scala mdoc:silent:nest
 for {
-  fiber <- clock.currentDateTime
-    .flatMap(time => putStrLn(time.toString))
+  fiber <- Clock.currentDateTime
+    .flatMap(time => printLine(time.toString))
     .schedule(Schedule.fixed(1.seconds))
     .uninterruptible
     .fork
@@ -214,16 +209,16 @@
 
 ```scala mdoc:silent:nest
 for {
-  fiber <- putStrLn("Working on the first job")
+  fiber <- printLine("Working on the first job")
     .schedule(Schedule.fixed(1.seconds))
     .ensuring {
-      (putStrLn(
+      (printLine(
         "Finalizing or releasing a resource that is time-consuming"
       ) *> ZIO.sleep(7.seconds)).orDie
     }
     .fork
   _     <- fiber.interrupt.delay(4.seconds)
-  _     <- putStrLn(
+  _     <- printLine(
           "Starting another task when the interruption of the previous task finished"
         )
 } yield ()
@@ -239,16 +234,16 @@
 
 ```scala mdoc:silent:nest
 for {
-  fiber <- putStrLn("Working on the first job")
+  fiber <- printLine("Working on the first job")
     .schedule(Schedule.fixed(1.seconds))
     .ensuring {
-      (putStrLn(
+      (printLine(
         "Finalizing or releasing a resource that is time-consuming"
       ) *> ZIO.sleep(7.seconds)).orDie
     }
     .fork
   _ <- fiber.interruptFork.delay(4.seconds) // fast interruption
-  _ <- putStrLn(
+  _ <- printLine(
     "Starting another task while interruption of the previous fiber happening in the background"
   )
 } yield ()
@@ -278,12 +273,12 @@
 val myApp =
   (
     for {
-      fiber <- putStrLn("Running a job").delay(1.seconds).forever.fork
+      fiber <- printLine("Running a job").delay(1.seconds).forever.fork
       _     <- fiber.interrupt.delay(3.seconds)
       _     <- fiber.join // Joining an interrupted fiber
     } yield ()
   ).ensuring(
-    putStrLn(
+    printLine(
       "This finalizer will be executed without occurring any deadlock"
     ).orDie
   )
