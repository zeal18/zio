package zio.stream

import zio._
import zio.stream.compression.{CompressionException, CompressionLevel, CompressionStrategy, FlushMode}

import java.io._
import java.net.{InetSocketAddress, SocketAddress}
import java.nio.channels.{AsynchronousServerSocketChannel, AsynchronousSocketChannel, CompletionHandler, FileChannel}
import java.nio.file.{OpenOption, Path}
import java.nio.file.StandardOpenOption._
import java.nio.{Buffer, ByteBuffer}
import java.{util => ju}
<<<<<<< HEAD
=======
import scala.annotation.tailrec

trait ZSinkPlatformSpecificConstructors {
  self: ZSink.type =>

  /**
   * Uses the provided `OutputStream` to create a [[ZSink]] that consumes byte
   * chunks and writes them to the `OutputStream`. The sink will yield the count
   * of bytes written.
   *
   * The caller of this function is responsible for closing the `OutputStream`.
   */
  final def fromOutputStream(
    os: OutputStream
  ): ZSink[Blocking, IOException, Byte, Byte, Long] = fromOutputStreamManaged(ZManaged.succeedNow(os))

  /**
   * Uses the provided `OutputStream` resource to create a [[ZSink]] that
   * consumes byte chunks and writes them to the `OutputStream`. The sink will
   * yield the count of bytes written.
   *
   * The `OutputStream` will be automatically closed after the stream is
   * finished or an error occurred.
   */
  final def fromOutputStreamManaged(
    os: ZManaged[Blocking, IOException, OutputStream]
  ): ZSink[Blocking, IOException, Byte, Byte, Long] =
    ZSink.managed(os) { out =>
      ZSink.foldLeftChunksM(0L) { (bytesWritten, byteChunk: Chunk[Byte]) =>
        blocking.effectBlockingInterrupt {
          val bytes = byteChunk.toArray
          out.write(bytes)
          bytesWritten + bytes.length
        }.refineOrDie { case e: IOException =>
          e
        }
      }
    }

  /**
   * Uses the provided `Path` to create a [[ZSink]] that consumes byte chunks
   * and writes them to the `File`. The sink will yield count of bytes written.
   */
  final def fromFile(
    path: => Path,
    position: Long = 0L,
    options: Set[OpenOption] = Set(WRITE, TRUNCATE_EXISTING, CREATE)
  ): ZSink[Blocking, Throwable, Byte, Byte, Long] = {
    val managedChannel = ZManaged.make(
      blocking
        .effectBlockingInterrupt(
          FileChannel
            .open(
              path,
              options.foldLeft(new ju.HashSet[OpenOption]()) { (acc, op) =>
                acc.add(op); acc
              } // for avoiding usage of different Java collection converters for different scala versions
            )
            .position(position)
        )
    )(chan => effectBlocking(chan.close()).orDie)

    val writer: ZSink[Blocking, Throwable, Byte, Byte, Unit] = ZSink.managed(managedChannel) { chan =>
      ZSink.foreachChunk[Blocking, Throwable, Byte](byteChunk =>
        blocking.effectBlockingInterrupt {
          chan.write(ByteBuffer.wrap(byteChunk.toArray))
        }
      )
    }
    writer &> ZSink.count
  }
}
>>>>>>> 26bd9d6e

trait ZStreamPlatformSpecificConstructors {
  self: ZStream.type =>

  /**
   * Creates a stream from an asynchronous callback that can be called multiple
   * times. The optionality of the error type `E` can be used to signal the end
   * of the stream, by setting it to `None`.
   */
  def async[R, E, A](
    register: ZStream.Emit[R, E, A, Unit] => Unit,
    outputBuffer: Int = 16
  )(implicit trace: ZTraceElement): ZStream[R, E, A] =
    asyncMaybe(
      callback => {
        register(callback)
        None
      },
      outputBuffer
    )

  /**
   * Creates a stream from an asynchronous callback that can be called multiple
   * times. The registration of the callback returns either a canceler or
   * synchronously returns a stream. The optionality of the error type `E` can
   * be used to signal the end of the stream, by setting it to `None`.
   */
  def asyncInterrupt[R, E, A](
    register: ZStream.Emit[R, E, A, Unit] => Either[Canceler[R], ZStream[R, E, A]],
    outputBuffer: Int = 16
  )(implicit trace: ZTraceElement): ZStream[R, E, A] =
    ZStream.unwrapManaged(for {
      output  <- Queue.bounded[stream.Take[E, A]](outputBuffer).toManagedWith(_.shutdown)
      runtime <- ZManaged.runtime[R]
      eitherStream <- ZManaged.succeed {
                        register { k =>
                          try {
                            runtime.unsafeRun(stream.Take.fromPull(k).flatMap(output.offer))
                            ()
                          } catch {
                            case FiberFailure(c) if c.isInterrupted =>
                          }
                        }
                      }
    } yield {
      eitherStream match {
        case Right(value) => ZStream.unwrap(output.shutdown as value)
        case Left(canceler) =>
          lazy val loop: ZChannel[Any, Any, Any, Any, E, Chunk[A], Unit] =
            ZChannel.unwrap(
              output.take
                .flatMap(_.done)
                .fold(
                  maybeError =>
                    ZChannel.fromZIO(output.shutdown) *>
                      maybeError
                        .fold[ZChannel[Any, Any, Any, Any, E, Chunk[A], Unit]](ZChannel.end(()))(ZChannel.fail(_)),
                  a => ZChannel.write(a) *> loop
                )
            )

          new ZStream(loop).ensuring(canceler)
      }
    })

  /**
   * Creates a stream from an asynchronous callback that can be called multiple
   * times. The registration of the callback itself returns an a managed
   * resource. The optionality of the error type `E` can be used to signal the
   * end of the stream, by setting it to `None`.
   */
  def asyncManaged[R, E, A](
    register: (ZIO[R, Option[E], Chunk[A]] => Unit) => ZManaged[R, E, Any],
    outputBuffer: Int = 16
  )(implicit trace: ZTraceElement): ZStream[R, E, A] =
    managed {
      for {
        output  <- Queue.bounded[stream.Take[E, A]](outputBuffer).toManagedWith(_.shutdown)
        runtime <- ZIO.runtime[R].toManaged
        _ <- register { k =>
               try {
                 runtime.unsafeRun(stream.Take.fromPull(k).flatMap(output.offer))
                 ()
               } catch {
                 case FiberFailure(c) if c.isInterrupted =>
               }
             }
        done <- ZRef.makeManaged(false)
        pull = done.get.flatMap {
                 if (_)
                   Pull.end
                 else
                   output.take.flatMap(_.done).onError(_ => done.set(true) *> output.shutdown)
               }
      } yield pull
    }.flatMap(repeatZIOChunkOption(_))

  /**
   * Creates a stream from an asynchronous callback that can be called multiple
   * times The registration of the callback itself returns an effect. The
   * optionality of the error type `E` can be used to signal the end of the
   * stream, by setting it to `None`.
   */
  def asyncZIO[R, E, A](
    register: ZStream.Emit[R, E, A, Unit] => ZIO[R, E, Any],
    outputBuffer: Int = 16
  )(implicit trace: ZTraceElement): ZStream[R, E, A] =
    new ZStream(ZChannel.unwrapManaged(for {
      output  <- Queue.bounded[stream.Take[E, A]](outputBuffer).toManagedWith(_.shutdown)
      runtime <- ZManaged.runtime[R]
      _ <- register { k =>
             try {
               runtime.unsafeRun(stream.Take.fromPull(k).flatMap(output.offer))
               ()
             } catch {
               case FiberFailure(c) if c.isInterrupted =>
             }
           }.toManaged
    } yield {
      lazy val loop: ZChannel[Any, Any, Any, Any, E, Chunk[A], Unit] = ZChannel.unwrap(
        output.take
          .flatMap(_.done)
          .foldCauseZIO(
            maybeError =>
              output.shutdown as (maybeError.failureOrCause match {
                case Left(Some(failure)) =>
                  ZChannel.fail(failure)
                case Left(None) =>
                  ZChannel.end(())
                case Right(cause) =>
                  ZChannel.failCause(cause)
              }),
            a => ZIO.succeedNow(ZChannel.write(a) *> loop)
          )
      )

      loop
    }))

  /**
   * Creates a stream from an asynchronous callback that can be called multiple
   * times. The registration of the callback can possibly return the stream
   * synchronously. The optionality of the error type `E` can be used to signal
   * the end of the stream, by setting it to `None`.
   */
  def asyncMaybe[R, E, A](
    register: ZStream.Emit[R, E, A, Unit] => Option[ZStream[R, E, A]],
    outputBuffer: Int = 16
  )(implicit trace: ZTraceElement): ZStream[R, E, A] =
    asyncInterrupt(k => register(k).toRight(UIO.unit), outputBuffer)

  /**
   * Creates a stream from an asynchronous callback that can be called multiple times.
   * The optionality of the error type `E` can be used to signal the end of the stream,
   * by setting it to `None`.
   */
  @deprecated("use async", "2.0.0")
  def effectAsync[R, E, A](
    register: ZStream.Emit[R, E, A, Unit] => Unit,
    outputBuffer: Int = 16
  )(implicit trace: ZTraceElement): ZStream[R, E, A] =
    async(register, outputBuffer)

  /**
   * Creates a stream from an asynchronous callback that can be called multiple times.
   * The registration of the callback returns either a canceler or synchronously returns a stream.
   * The optionality of the error type `E` can be used to signal the end of the stream, by
   * setting it to `None`.
   */
  @deprecated("use asyncInterrupt", "2.0.0")
  def effectAsyncInterrupt[R, E, A](
    register: ZStream.Emit[R, E, A, Unit] => Either[Canceler[R], ZStream[R, E, A]],
    outputBuffer: Int = 16
  )(implicit trace: ZTraceElement): ZStream[R, E, A] =
    asyncInterrupt(register, outputBuffer)

  /**
   * Creates a stream from an asynchronous callback that can be called multiple times
   * The registration of the callback itself returns an effect. The optionality of the
   * error type `E` can be used to signal the end of the stream, by setting it to `None`.
   */
  @deprecated("use asyncZIO", "2.0.0")
  def effectAsyncM[R, E, A](
    register: ZStream.Emit[R, E, A, Unit] => ZIO[R, E, Any],
    outputBuffer: Int = 16
  )(implicit trace: ZTraceElement): ZStream[R, E, A] =
    asyncZIO(register, outputBuffer)

  /**
   * Creates a stream from an asynchronous callback that can be called multiple times.
   * The registration of the callback can possibly return the stream synchronously.
   * The optionality of the error type `E` can be used to signal the end of the stream,
   * by setting it to `None`.
   */
  @deprecated("use asyncMaybe", "2.0.0")
  def effectAsyncMaybe[R, E, A](
    register: ZStream.Emit[R, E, A, Unit] => Option[ZStream[R, E, A]],
    outputBuffer: Int = 16
  )(implicit trace: ZTraceElement): ZStream[R, E, A] =
    asyncMaybe(register, outputBuffer)

  /**
   * Creates a stream of bytes from a file at the specified path.
   */
  def fromFile(path: => Path, chunkSize: Int = ZStream.DefaultChunkSize)(implicit
    trace: ZTraceElement
  ): ZStream[Any, Throwable, Byte] =
    ZStream
      .acquireReleaseWith(ZIO.attemptBlockingInterrupt(FileChannel.open(path)))(chan =>
        ZIO.attemptBlocking(chan.close()).orDie
      )
      .flatMap { channel =>
        ZStream.fromZIO(UIO(ByteBuffer.allocate(chunkSize))).flatMap { reusableBuffer =>
          ZStream.repeatZIOChunkOption(
            for {
              bytesRead <- ZIO.attemptBlockingInterrupt(channel.read(reusableBuffer)).asSomeError
              _         <- ZIO.fail(None).when(bytesRead == -1)
              chunk <- UIO {
                         reusableBuffer.flip()
                         Chunk.fromByteBuffer(reusableBuffer)
                       }
            } yield chunk
          )
        }
      }

  /**
<<<<<<< HEAD
=======
   * Creates a stream from a `java.io.InputStream`. Note: the input stream will
   * not be explicitly closed after it is exhausted.
   */
  def fromInputStream(
    is: => InputStream,
    chunkSize: Int = ZStream.DefaultChunkSize
  ): ZStream[Blocking, IOException, Byte] =
    ZStream.fromEffect(UIO(is)).flatMap { capturedIs =>
      ZStream.repeatEffectChunkOption {
        for {
          bufArray  <- UIO(Array.ofDim[Byte](chunkSize))
          bytesRead <- blocking.effectBlockingIO(capturedIs.read(bufArray)).mapError(Some(_))
          bytes <- if (bytesRead < 0)
                     ZIO.fail(None)
                   else if (bytesRead == 0)
                     UIO(Chunk.empty)
                   else if (bytesRead < chunkSize)
                     UIO(Chunk.fromArray(bufArray).take(bytesRead))
                   else
                     UIO(Chunk.fromArray(bufArray))
        } yield bytes
      }
    }

  /**
>>>>>>> 26bd9d6e
   * Creates a stream from the resource specified in `path`
   */
  final def fromResource(
    path: String,
    chunkSize: Int = ZStream.DefaultChunkSize
  )(implicit trace: ZTraceElement): ZStream[Any, IOException, Byte] =
    ZStream.managed {
      ZManaged.fromAutoCloseable {
        ZIO.attemptBlockingIO(getClass.getClassLoader.getResourceAsStream(path.replace('\\', '/'))).flatMap { x =>
          if (x == null)
            ZIO.fail(new FileNotFoundException(s"No such resource: '$path'"))
          else
            ZIO.succeedNow(x)
        }
      }
    }.flatMap(is => fromInputStream(is, chunkSize = chunkSize))

  /**
   * Creates a stream from `java.io.Reader`.
   */
  def fromReader(reader: => Reader, chunkSize: Int = ZStream.DefaultChunkSize)(implicit
    trace: ZTraceElement
  ): ZStream[Any, IOException, Char] =
    ZStream.fromZIO(UIO(reader)).flatMap { capturedReader =>
      ZStream.repeatZIOChunkOption {
        for {
          bufArray  <- UIO(Array.ofDim[Char](chunkSize))
          bytesRead <- ZIO.attemptBlockingIO(capturedReader.read(bufArray)).asSomeError
          chars <- if (bytesRead < 0)
                     ZIO.fail(None)
                   else if (bytesRead == 0)
                     UIO(Chunk.empty)
                   else if (bytesRead < chunkSize)
                     UIO(Chunk.fromArray(bufArray).take(bytesRead))
                   else
                     UIO(Chunk.fromArray(bufArray))
        } yield chars
      }
    }

  /**
   * Creates a stream from an effect producing `java.io.Reader`.
   */
  @deprecated("use fromReaderZIO", "2.0.0")
  def fromReaderEffect[R](
    reader: => ZIO[R, IOException, Reader],
    chunkSize: Int = ZStream.DefaultChunkSize
  )(implicit trace: ZTraceElement): ZStream[R, IOException, Char] =
    fromReaderZIO(reader, chunkSize)

  /**
   * Creates a stream from managed `java.io.Reader`.
   */
  def fromReaderManaged[R](
    reader: => ZManaged[R, IOException, Reader],
    chunkSize: Int = ZStream.DefaultChunkSize
  )(implicit trace: ZTraceElement): ZStream[R, IOException, Char] =
    ZStream.managed(reader).flatMap(fromReader(_, chunkSize))

  /**
   * Creates a stream from an effect producing `java.io.Reader`.
   */
  def fromReaderZIO[R](
    reader: => ZIO[R, IOException, Reader],
    chunkSize: Int = ZStream.DefaultChunkSize
  )(implicit trace: ZTraceElement): ZStream[R, IOException, Char] =
    fromReaderManaged(reader.toManagedWith(r => ZIO.succeed(r.close())), chunkSize)

  /**
   * Creates a stream from a callback that writes to `java.io.OutputStream`.
   * Note: the input stream will be closed after the `write` is done.
   */
  def fromOutputStreamWriter(
    write: OutputStream => Unit,
    chunkSize: Int = ZStream.DefaultChunkSize
  )(implicit trace: ZTraceElement): ZStream[Any, Throwable, Byte] = {
    def from(in: InputStream, out: OutputStream, done: Promise[None.type, Nothing]): ZStream[Any, Throwable, Byte] =
      (fromInputStream(in, chunkSize) ++ fromZIOOption(done.await)).drainFork(
        fromZIO(ZIO.attemptBlockingInterrupt {
          try write(out)
          finally out.close()
        }) ++ fromZIO(done.fail(None))
      )

    for {
      out    <- fromZIO(ZIO.attempt(new PipedOutputStream()))
      in     <- managed(ZManaged.fromAutoCloseable(ZIO.attempt(new PipedInputStream(out))))
      done   <- fromZIO(Promise.make[None.type, Nothing])
      result <- from(in, out, done)
    } yield result
  }

  /**
   * Creates a stream from a Java stream
   */
  final def fromJavaStream[A](stream: => java.util.stream.Stream[A])(implicit
    trace: ZTraceElement
  ): ZStream[Any, Throwable, A] =
    ZStream.fromJavaIterator(stream.iterator())

  /**
   * Creates a stream from a Java stream
   */
  @deprecated("use fromJavaStreamZIO", "2.0.0")
  final def fromJavaStreamEffect[R, A](stream: ZIO[R, Throwable, java.util.stream.Stream[A]])(implicit
    trace: ZTraceElement
  ): ZStream[R, Throwable, A] =
    fromJavaStreamZIO(stream)

  /**
   * Creates a stream from a managed Java stream
   */
  final def fromJavaStreamManaged[R, A](
    stream: ZManaged[R, Throwable, java.util.stream.Stream[A]]
  )(implicit trace: ZTraceElement): ZStream[R, Throwable, A] =
    ZStream.fromJavaIteratorManaged(stream.mapZIO(s => UIO(s.iterator())))

  /**
   * Creates a stream from a Java stream
   */
  final def fromJavaStreamSucceed[R, A](stream: => java.util.stream.Stream[A])(implicit
    trace: ZTraceElement
  ): ZStream[R, Nothing, A] =
    ZStream.fromJavaIteratorSucceed(stream.iterator())

  /**
   * Creates a stream from a Java stream
   */
  @deprecated("use fromJavaStreamSucceed", "2.0.0")
  final def fromJavaStreamTotal[A](stream: => java.util.stream.Stream[A])(implicit
    trace: ZTraceElement
  ): ZStream[Any, Nothing, A] =
    fromJavaStreamSucceed(stream)

  /**
   * Creates a stream from a Java stream
   */
  final def fromJavaStreamZIO[R, A](stream: ZIO[R, Throwable, java.util.stream.Stream[A]])(implicit
    trace: ZTraceElement
  ): ZStream[R, Throwable, A] =
    ZStream.fromJavaIteratorZIO(stream.flatMap(s => UIO(s.iterator())))

  /**
   * Create a stream of accepted connection from server socket Emit socket
   * `Connection` from which you can read / write and ensure it is closed after
   * it is used
   */
  def fromSocketServer(
    port: Int,
    host: Option[String] = None
  )(implicit trace: ZTraceElement): ZStream[Any, Throwable, Connection] =
    for {
      server <- ZStream.managed(ZManaged.fromAutoCloseable(ZIO.attemptBlocking {
                  AsynchronousServerSocketChannel
                    .open()
                    .bind(
                      host.fold(new InetSocketAddress(port))(new InetSocketAddress(_, port))
                    )
                }))

      registerConnection <- ZStream.managed(ZManaged.scope)

      conn <- ZStream.repeatZIO {
                ZIO
                  .async[Any, Throwable, UManaged[Connection]] { callback =>
                    server.accept(
                      null,
                      new CompletionHandler[AsynchronousSocketChannel, Void]() {
                        self =>
                        override def completed(socket: AsynchronousSocketChannel, attachment: Void): Unit =
                          callback(ZIO.succeed(Connection.make(socket)))

                        override def failed(exc: Throwable, attachment: Void): Unit = callback(ZIO.fail(exc))
                      }
                    )
                  }
                  .flatMap(managedConn => registerConnection(managedConn).map(_._2))
              }
    } yield conn

  /**
   * Accepted connection made to a specific channel
   * `AsynchronousServerSocketChannel`
   */
  final class Connection private (socket: AsynchronousSocketChannel) {

    /**
     * The remote address, i.e. the connected client
     */
    def remoteAddress(implicit trace: ZTraceElement): IO[IOException, SocketAddress] = IO
      .attempt(socket.getRemoteAddress)
      .refineToOrDie[IOException]

    /**
     * The local address, i.e. our server
     */
    def localAddress(implicit trace: ZTraceElement): IO[IOException, SocketAddress] = IO
      .attempt(socket.getLocalAddress)
      .refineToOrDie[IOException]

    /**
     * Read the entire `AsynchronousSocketChannel` by emitting a `Chunk[Byte]`
<<<<<<< HEAD
=======
     * The caller of this function is NOT responsible for closing the
     * `AsynchronousSocketChannel`.
>>>>>>> 26bd9d6e
     */
    def read(implicit trace: ZTraceElement): ZStream[Any, Throwable, Byte] =
      ZStream.fromZIO(UIO(ByteBuffer.allocate(ZStream.DefaultChunkSize))).flatMap { reusableBuffer =>
        ZStream.unfoldChunkZIO(0) {
          case -1 => ZIO.succeed(Option.empty)
          case _ =>
            ZIO.async[Any, Throwable, Option[(Chunk[Byte], Int)]] { callback =>
              socket.read(
                reusableBuffer,
                null,
                new CompletionHandler[Integer, Void] {
                  override def completed(bytesRead: Integer, attachment: Void): Unit = {
                    (reusableBuffer: Buffer).flip()
                    callback(ZIO.succeed(Option(Chunk.fromByteBuffer(reusableBuffer) -> bytesRead.toInt)))
                  }

                  override def failed(error: Throwable, attachment: Void): Unit = callback(ZIO.fail(error))
                }
              )
            }
        }
      }

    /**
<<<<<<< HEAD
     * Write the entire Chuck[Byte] to the socket channel.
=======
     * Write the entire Chuck[Byte] to the socket channel. The caller of this
     * function is NOT responsible for closing the `AsynchronousSocketChannel`.
>>>>>>> 26bd9d6e
     *
     * The sink will yield the count of bytes written.
     */
    def write(implicit trace: ZTraceElement): ZSink[Any, Throwable, Byte, Throwable, Nothing, Int] =
      ZSink.foldLeftChunksZIO[Any, Throwable, Byte, Int](0) { case (nbBytesWritten, c) =>
        ZIO.async[Any, Throwable, Int] { callback =>
          socket.write(
            ByteBuffer.wrap(c.toArray),
            null,
            new CompletionHandler[Integer, Void] {
              override def completed(result: Integer, attachment: Void): Unit =
                callback(ZIO.succeed(nbBytesWritten + result.toInt))

              override def failed(error: Throwable, attachment: Void): Unit = callback(ZIO.fail(error))
            }
          )
        }
      }

    /**
     * Close the underlying socket
     */
    private[stream] def close()(implicit trace: ZTraceElement): UIO[Unit] = ZIO.succeed(socket.close())

    /**
     * Close only the write, so the remote end will see EOF
     */
    def closeWrite()(implicit trace: ZTraceElement): IO[IOException, Unit] =
      ZIO.attempt(socket.shutdownOutput()).unit.refineToOrDie[IOException]

  }

  object Connection {

    /**
     * Create a `Managed` connection
     */
    def make(socket: AsynchronousSocketChannel)(implicit trace: ZTraceElement): UManaged[Connection] =
      Managed.acquireReleaseWith(ZIO.succeed(new Connection(socket)))(_.close())
  }

  trait ZStreamConstructorPlatformSpecific extends ZStreamConstructorLowPriority1 {

    /**
     * Constructs a `ZStream[Any, Throwable, A]` from a
     * `java.util.stream.Stream[A]`.
     */
    implicit def JavaStreamConstructor[A, StreamLike[A] <: java.util.stream.Stream[A]]
      : WithOut[StreamLike[A], ZStream[Any, Throwable, A]] =
      new ZStreamConstructor[StreamLike[A]] {
        type Out = ZStream[Any, Throwable, A]
        def make(input: => StreamLike[A])(implicit trace: ZTraceElement): ZStream[Any, Throwable, A] =
          ZStream.fromJavaStream(input)
      }

    /**
     * Constructs a `ZStream[Any, Throwable, A]` from a
     * `ZManaged[R, Throwable, java.util.stream.Stream[A]]`.
     */
    implicit def JavaStreamManagedConstructor[R, E <: Throwable, A, StreamLike[A] <: java.util.stream.Stream[A]]
      : WithOut[ZManaged[R, E, StreamLike[A]], ZStream[R, Throwable, A]] =
      new ZStreamConstructor[ZManaged[R, E, StreamLike[A]]] {
        type Out = ZStream[R, Throwable, A]
        def make(input: => ZManaged[R, E, StreamLike[A]])(implicit trace: ZTraceElement): ZStream[R, Throwable, A] =
          ZStream.fromJavaStreamManaged(input)
      }

    /**
     * Constructs a `ZStream[Any, Throwable, A]` from a
     * `ZIO[R, Throwable, java.util.stream.Stream[A]]`.
     */
    implicit def JavaStreamZIOConstructor[R, E <: Throwable, A, StreamLike[A] <: java.util.stream.Stream[A]]
      : WithOut[ZIO[R, E, StreamLike[A]], ZStream[R, Throwable, A]] =
      new ZStreamConstructor[ZIO[R, E, StreamLike[A]]] {
        type Out = ZStream[R, Throwable, A]
        def make(input: => ZIO[R, E, StreamLike[A]])(implicit trace: ZTraceElement): ZStream[R, Throwable, A] =
          ZStream.fromJavaStreamZIO(input)
      }

  }
}

trait ZSinkPlatformSpecificConstructors {
  self: ZSink.type =>

  /**
   * Uses the provided `Path` to create a [[ZSink]] that consumes byte chunks
   * and writes them to the `File`. The sink will yield count of bytes written.
   */
  final def fromFile(
    path: => Path,
    position: Long = 0L,
    options: Set[OpenOption] = Set(WRITE, TRUNCATE_EXISTING, CREATE)
  )(implicit
    trace: ZTraceElement
  ): ZSink[Any, Throwable, Byte, Throwable, Byte, Long] = {

    val managedChannel = ZManaged.acquireReleaseWith(
      ZIO
        .attemptBlockingInterrupt(
          FileChannel
            .open(
              path,
              options.foldLeft(
                new ju.HashSet[OpenOption]()
              ) { (acc, op) =>
                acc.add(op)
                acc
              } // for avoiding usage of different Java collection converters for different scala versions
            )
            .position(position)
        )
    )(chan => ZIO.attemptBlocking(chan.close()).orDie)

    ZSink.unwrapManaged {
      managedChannel.map { chan =>
        ZSink.foldLeftChunksZIO(0L) { (bytesWritten, byteChunk: Chunk[Byte]) =>
          ZIO.attemptBlockingInterrupt {
            val bytes = byteChunk.toArray

            chan.write(ByteBuffer.wrap(bytes))

            bytesWritten + bytes.length.toLong
          }
        }
      }
    }
  }

  /**
<<<<<<< HEAD
   * Uses the provided `OutputStream` to create a [[ZSink]] that consumes byte chunks
   * and writes them to the `OutputStream`. The sink will yield the count of bytes written.
   *
   * The caller of this function is responsible for closing the `OutputStream`.
=======
   * Compresses stream with 'deflate' method described in
   * https://tools.ietf.org/html/rfc1951. Each incoming chunk is compressed at
   * once, so it can utilize thread for long time if chunks are big.
   *
   * @param bufferSize
   *   Size of internal buffer used for pulling data from deflater, affects
   *   performance.
   * @param noWrap
   *   Whether output stream is wrapped in ZLIB header and trailer. For HTTP
   *   'deflate' content-encoding should be false, see
   *   https://tools.ietf.org/html/rfc2616.
>>>>>>> 26bd9d6e
   */
  final def fromOutputStream(
    os: OutputStream
  )(implicit trace: ZTraceElement): ZSink[Any, IOException, Byte, IOException, Byte, Long] = fromOutputStreamManaged(
    ZManaged.succeedNow(os)
  )

  /**
<<<<<<< HEAD
   * Uses the provided `OutputStream` resource to create a [[ZSink]] that consumes byte chunks
   * and writes them to the `OutputStream`. The sink will yield the count of bytes written.
   *
   * The `OutputStream` will be automatically closed after the stream is finished or an error occurred.
=======
   * Decompresses deflated stream. Compression method is described in
   * https://tools.ietf.org/html/rfc1951.
   *
   * @param noWrap
   *   Whether is wrapped in ZLIB header and trailer, see
   *   https://tools.ietf.org/html/rfc1951. For HTTP 'deflate' content-encoding
   *   should be false, see https://tools.ietf.org/html/rfc2616.
   * @param bufferSize
   *   Size of buffer used internally, affects performance.
>>>>>>> 26bd9d6e
   */
  final def fromOutputStreamManaged(
    os: ZManaged[Any, IOException, OutputStream]
  )(implicit trace: ZTraceElement): ZSink[Any, IOException, Byte, IOException, Byte, Long] =
    ZSink.unwrapManaged {
      os.map { out =>
        ZSink.foldLeftChunksZIO(0L) { (bytesWritten, byteChunk: Chunk[Byte]) =>
          ZIO.attemptBlockingInterrupt {
            val bytes = byteChunk.toArray
            out.write(bytes)
            bytesWritten + bytes.length
          }.refineOrDie { case e: IOException =>
            e
          }
        }
      }
    }

}

<<<<<<< HEAD
trait ZPipelinePlatformSpecificConstructors {
  def deflate[Env, Err](
=======
  /**
   * @param bufferSize
   *   Size of buffer used internally, affects performance.
   * @param level
   * @param strategy
   * @param flushMode
   * @return
   */
  def gzip(
>>>>>>> 26bd9d6e
    bufferSize: Int = 64 * 1024,
    noWrap: Boolean = false,
    level: CompressionLevel = CompressionLevel.DefaultCompression,
    strategy: CompressionStrategy = CompressionStrategy.DefaultStrategy,
    flushMode: FlushMode = FlushMode.NoFlush
  )(implicit trace: ZTraceElement): ZPipeline.WithOut[
    Env,
    Env,
    Err,
    Err,
    Byte,
    Byte,
    ({ type OutEnv[Env0] = Env })#OutEnv,
    ({ type OutErr[Err0] = Err })#OutErr,
    ({ type OutElem[Elem] = Byte })#OutElem
  ] =
    ZPipeline.fromChannel(
      Deflate.makeDeflater(
        bufferSize,
        noWrap,
        level,
        strategy,
        flushMode
      )
    )

<<<<<<< HEAD
  def inflate[Env](
    bufferSize: Int = 64 * 1024,
    noWrap: Boolean = false
  )(implicit trace: ZTraceElement): ZPipeline.WithOut[
    Env,
    Env,
    CompressionException,
    CompressionException,
    Byte,
    Byte,
    ({ type OutEnv[Env0] = Env })#OutEnv,
    ({ type OutErr[Err0] = CompressionException })#OutErr,
    ({ type OutElem[Elem] = Byte })#OutElem
  ] =
    ZPipeline.fromChannel(
      Inflate.makeInflater(bufferSize, noWrap)
    )

  def gzip[Env, Err](
    bufferSize: Int = 64 * 1024,
    level: CompressionLevel = CompressionLevel.DefaultCompression,
    strategy: CompressionStrategy = CompressionStrategy.DefaultStrategy,
    flushMode: FlushMode = FlushMode.NoFlush
  )(implicit trace: ZTraceElement): ZPipeline.WithOut[
    Env,
    Env,
    Err,
    Err,
    Byte,
    Byte,
    ({ type OutEnv[Env0] = Env })#OutEnv,
    ({ type OutErr[Err0] = Err })#OutErr,
    ({ type OutElem[Elem] = Byte })#OutElem
  ] =
    ZPipeline.fromChannel(
      Gzip.makeGzipper(bufferSize, level, strategy, flushMode)
    )

  def gunzip[Env](bufferSize: Int = 64 * 1024)(implicit
    trace: ZTraceElement
  ): ZPipeline.WithOut[
    Env,
    Env,
    CompressionException,
    CompressionException,
    Byte,
    Byte,
    ({ type OutEnv[Env0] = Env })#OutEnv,
    ({ type OutErr[Err0] = CompressionException })#OutErr,
    ({ type OutElem[Elem] = Byte })#OutElem
  ] =
    ZPipeline.fromChannel(
      Gunzip.makeGunzipper(bufferSize)
=======
  /**
   * Decompresses gzipped stream. Compression method is described in
   * https://tools.ietf.org/html/rfc1952.
   *
   * @param bufferSize
   *   Size of buffer used internally, affects performance.
   */
  def gunzip(bufferSize: Int = 64 * 1024): ZTransducer[Any, CompressionException, Byte, Byte] =
    ZTransducer(
      ZManaged
        .make(Gunzipper.make(bufferSize))(gunzipper => ZIO.effectTotal(gunzipper.close()))
        .map { gunzipper =>
          {
            case None        => gunzipper.onNone
            case Some(chunk) => gunzipper.onChunk(chunk)
          }
        }
>>>>>>> 26bd9d6e
    )
}<|MERGE_RESOLUTION|>--- conflicted
+++ resolved
@@ -10,81 +10,6 @@
 import java.nio.file.StandardOpenOption._
 import java.nio.{Buffer, ByteBuffer}
 import java.{util => ju}
-<<<<<<< HEAD
-=======
-import scala.annotation.tailrec
-
-trait ZSinkPlatformSpecificConstructors {
-  self: ZSink.type =>
-
-  /**
-   * Uses the provided `OutputStream` to create a [[ZSink]] that consumes byte
-   * chunks and writes them to the `OutputStream`. The sink will yield the count
-   * of bytes written.
-   *
-   * The caller of this function is responsible for closing the `OutputStream`.
-   */
-  final def fromOutputStream(
-    os: OutputStream
-  ): ZSink[Blocking, IOException, Byte, Byte, Long] = fromOutputStreamManaged(ZManaged.succeedNow(os))
-
-  /**
-   * Uses the provided `OutputStream` resource to create a [[ZSink]] that
-   * consumes byte chunks and writes them to the `OutputStream`. The sink will
-   * yield the count of bytes written.
-   *
-   * The `OutputStream` will be automatically closed after the stream is
-   * finished or an error occurred.
-   */
-  final def fromOutputStreamManaged(
-    os: ZManaged[Blocking, IOException, OutputStream]
-  ): ZSink[Blocking, IOException, Byte, Byte, Long] =
-    ZSink.managed(os) { out =>
-      ZSink.foldLeftChunksM(0L) { (bytesWritten, byteChunk: Chunk[Byte]) =>
-        blocking.effectBlockingInterrupt {
-          val bytes = byteChunk.toArray
-          out.write(bytes)
-          bytesWritten + bytes.length
-        }.refineOrDie { case e: IOException =>
-          e
-        }
-      }
-    }
-
-  /**
-   * Uses the provided `Path` to create a [[ZSink]] that consumes byte chunks
-   * and writes them to the `File`. The sink will yield count of bytes written.
-   */
-  final def fromFile(
-    path: => Path,
-    position: Long = 0L,
-    options: Set[OpenOption] = Set(WRITE, TRUNCATE_EXISTING, CREATE)
-  ): ZSink[Blocking, Throwable, Byte, Byte, Long] = {
-    val managedChannel = ZManaged.make(
-      blocking
-        .effectBlockingInterrupt(
-          FileChannel
-            .open(
-              path,
-              options.foldLeft(new ju.HashSet[OpenOption]()) { (acc, op) =>
-                acc.add(op); acc
-              } // for avoiding usage of different Java collection converters for different scala versions
-            )
-            .position(position)
-        )
-    )(chan => effectBlocking(chan.close()).orDie)
-
-    val writer: ZSink[Blocking, Throwable, Byte, Byte, Unit] = ZSink.managed(managedChannel) { chan =>
-      ZSink.foreachChunk[Blocking, Throwable, Byte](byteChunk =>
-        blocking.effectBlockingInterrupt {
-          chan.write(ByteBuffer.wrap(byteChunk.toArray))
-        }
-      )
-    }
-    writer &> ZSink.count
-  }
-}
->>>>>>> 26bd9d6e
 
 trait ZStreamPlatformSpecificConstructors {
   self: ZStream.type =>
@@ -237,9 +162,9 @@
     asyncInterrupt(k => register(k).toRight(UIO.unit), outputBuffer)
 
   /**
-   * Creates a stream from an asynchronous callback that can be called multiple times.
-   * The optionality of the error type `E` can be used to signal the end of the stream,
-   * by setting it to `None`.
+   * Creates a stream from an asynchronous callback that can be called multiple
+   * times. The optionality of the error type `E` can be used to signal the end
+   * of the stream, by setting it to `None`.
    */
   @deprecated("use async", "2.0.0")
   def effectAsync[R, E, A](
@@ -249,10 +174,10 @@
     async(register, outputBuffer)
 
   /**
-   * Creates a stream from an asynchronous callback that can be called multiple times.
-   * The registration of the callback returns either a canceler or synchronously returns a stream.
-   * The optionality of the error type `E` can be used to signal the end of the stream, by
-   * setting it to `None`.
+   * Creates a stream from an asynchronous callback that can be called multiple
+   * times. The registration of the callback returns either a canceler or
+   * synchronously returns a stream. The optionality of the error type `E` can
+   * be used to signal the end of the stream, by setting it to `None`.
    */
   @deprecated("use asyncInterrupt", "2.0.0")
   def effectAsyncInterrupt[R, E, A](
@@ -262,9 +187,10 @@
     asyncInterrupt(register, outputBuffer)
 
   /**
-   * Creates a stream from an asynchronous callback that can be called multiple times
-   * The registration of the callback itself returns an effect. The optionality of the
-   * error type `E` can be used to signal the end of the stream, by setting it to `None`.
+   * Creates a stream from an asynchronous callback that can be called multiple
+   * times The registration of the callback itself returns an effect. The
+   * optionality of the error type `E` can be used to signal the end of the
+   * stream, by setting it to `None`.
    */
   @deprecated("use asyncZIO", "2.0.0")
   def effectAsyncM[R, E, A](
@@ -274,10 +200,10 @@
     asyncZIO(register, outputBuffer)
 
   /**
-   * Creates a stream from an asynchronous callback that can be called multiple times.
-   * The registration of the callback can possibly return the stream synchronously.
-   * The optionality of the error type `E` can be used to signal the end of the stream,
-   * by setting it to `None`.
+   * Creates a stream from an asynchronous callback that can be called multiple
+   * times. The registration of the callback can possibly return the stream
+   * synchronously. The optionality of the error type `E` can be used to signal
+   * the end of the stream, by setting it to `None`.
    */
   @deprecated("use asyncMaybe", "2.0.0")
   def effectAsyncMaybe[R, E, A](
@@ -312,34 +238,6 @@
       }
 
   /**
-<<<<<<< HEAD
-=======
-   * Creates a stream from a `java.io.InputStream`. Note: the input stream will
-   * not be explicitly closed after it is exhausted.
-   */
-  def fromInputStream(
-    is: => InputStream,
-    chunkSize: Int = ZStream.DefaultChunkSize
-  ): ZStream[Blocking, IOException, Byte] =
-    ZStream.fromEffect(UIO(is)).flatMap { capturedIs =>
-      ZStream.repeatEffectChunkOption {
-        for {
-          bufArray  <- UIO(Array.ofDim[Byte](chunkSize))
-          bytesRead <- blocking.effectBlockingIO(capturedIs.read(bufArray)).mapError(Some(_))
-          bytes <- if (bytesRead < 0)
-                     ZIO.fail(None)
-                   else if (bytesRead == 0)
-                     UIO(Chunk.empty)
-                   else if (bytesRead < chunkSize)
-                     UIO(Chunk.fromArray(bufArray).take(bytesRead))
-                   else
-                     UIO(Chunk.fromArray(bufArray))
-        } yield bytes
-      }
-    }
-
-  /**
->>>>>>> 26bd9d6e
    * Creates a stream from the resource specified in `path`
    */
   final def fromResource(
@@ -542,11 +440,6 @@
 
     /**
      * Read the entire `AsynchronousSocketChannel` by emitting a `Chunk[Byte]`
-<<<<<<< HEAD
-=======
-     * The caller of this function is NOT responsible for closing the
-     * `AsynchronousSocketChannel`.
->>>>>>> 26bd9d6e
      */
     def read(implicit trace: ZTraceElement): ZStream[Any, Throwable, Byte] =
       ZStream.fromZIO(UIO(ByteBuffer.allocate(ZStream.DefaultChunkSize))).flatMap { reusableBuffer =>
@@ -571,12 +464,7 @@
       }
 
     /**
-<<<<<<< HEAD
      * Write the entire Chuck[Byte] to the socket channel.
-=======
-     * Write the entire Chuck[Byte] to the socket channel. The caller of this
-     * function is NOT responsible for closing the `AsynchronousSocketChannel`.
->>>>>>> 26bd9d6e
      *
      * The sink will yield the count of bytes written.
      */
@@ -633,8 +521,8 @@
       }
 
     /**
-     * Constructs a `ZStream[Any, Throwable, A]` from a
-     * `ZManaged[R, Throwable, java.util.stream.Stream[A]]`.
+     * Constructs a `ZStream[Any, Throwable, A]` from a `ZManaged[R, Throwable,
+     * java.util.stream.Stream[A]]`.
      */
     implicit def JavaStreamManagedConstructor[R, E <: Throwable, A, StreamLike[A] <: java.util.stream.Stream[A]]
       : WithOut[ZManaged[R, E, StreamLike[A]], ZStream[R, Throwable, A]] =
@@ -645,8 +533,8 @@
       }
 
     /**
-     * Constructs a `ZStream[Any, Throwable, A]` from a
-     * `ZIO[R, Throwable, java.util.stream.Stream[A]]`.
+     * Constructs a `ZStream[Any, Throwable, A]` from a `ZIO[R, Throwable,
+     * java.util.stream.Stream[A]]`.
      */
     implicit def JavaStreamZIOConstructor[R, E <: Throwable, A, StreamLike[A] <: java.util.stream.Stream[A]]
       : WithOut[ZIO[R, E, StreamLike[A]], ZStream[R, Throwable, A]] =
@@ -707,24 +595,11 @@
   }
 
   /**
-<<<<<<< HEAD
-   * Uses the provided `OutputStream` to create a [[ZSink]] that consumes byte chunks
-   * and writes them to the `OutputStream`. The sink will yield the count of bytes written.
+   * Uses the provided `OutputStream` to create a [[ZSink]] that consumes byte
+   * chunks and writes them to the `OutputStream`. The sink will yield the count
+   * of bytes written.
    *
    * The caller of this function is responsible for closing the `OutputStream`.
-=======
-   * Compresses stream with 'deflate' method described in
-   * https://tools.ietf.org/html/rfc1951. Each incoming chunk is compressed at
-   * once, so it can utilize thread for long time if chunks are big.
-   *
-   * @param bufferSize
-   *   Size of internal buffer used for pulling data from deflater, affects
-   *   performance.
-   * @param noWrap
-   *   Whether output stream is wrapped in ZLIB header and trailer. For HTTP
-   *   'deflate' content-encoding should be false, see
-   *   https://tools.ietf.org/html/rfc2616.
->>>>>>> 26bd9d6e
    */
   final def fromOutputStream(
     os: OutputStream
@@ -733,22 +608,12 @@
   )
 
   /**
-<<<<<<< HEAD
-   * Uses the provided `OutputStream` resource to create a [[ZSink]] that consumes byte chunks
-   * and writes them to the `OutputStream`. The sink will yield the count of bytes written.
+   * Uses the provided `OutputStream` resource to create a [[ZSink]] that
+   * consumes byte chunks and writes them to the `OutputStream`. The sink will
+   * yield the count of bytes written.
    *
-   * The `OutputStream` will be automatically closed after the stream is finished or an error occurred.
-=======
-   * Decompresses deflated stream. Compression method is described in
-   * https://tools.ietf.org/html/rfc1951.
-   *
-   * @param noWrap
-   *   Whether is wrapped in ZLIB header and trailer, see
-   *   https://tools.ietf.org/html/rfc1951. For HTTP 'deflate' content-encoding
-   *   should be false, see https://tools.ietf.org/html/rfc2616.
-   * @param bufferSize
-   *   Size of buffer used internally, affects performance.
->>>>>>> 26bd9d6e
+   * The `OutputStream` will be automatically closed after the stream is
+   * finished or an error occurred.
    */
   final def fromOutputStreamManaged(
     os: ZManaged[Any, IOException, OutputStream]
@@ -769,20 +634,8 @@
 
 }
 
-<<<<<<< HEAD
 trait ZPipelinePlatformSpecificConstructors {
   def deflate[Env, Err](
-=======
-  /**
-   * @param bufferSize
-   *   Size of buffer used internally, affects performance.
-   * @param level
-   * @param strategy
-   * @param flushMode
-   * @return
-   */
-  def gzip(
->>>>>>> 26bd9d6e
     bufferSize: Int = 64 * 1024,
     noWrap: Boolean = false,
     level: CompressionLevel = CompressionLevel.DefaultCompression,
@@ -809,7 +662,6 @@
       )
     )
 
-<<<<<<< HEAD
   def inflate[Env](
     bufferSize: Int = 64 * 1024,
     noWrap: Boolean = false
@@ -863,24 +715,5 @@
   ] =
     ZPipeline.fromChannel(
       Gunzip.makeGunzipper(bufferSize)
-=======
-  /**
-   * Decompresses gzipped stream. Compression method is described in
-   * https://tools.ietf.org/html/rfc1952.
-   *
-   * @param bufferSize
-   *   Size of buffer used internally, affects performance.
-   */
-  def gunzip(bufferSize: Int = 64 * 1024): ZTransducer[Any, CompressionException, Byte, Byte] =
-    ZTransducer(
-      ZManaged
-        .make(Gunzipper.make(bufferSize))(gunzipper => ZIO.effectTotal(gunzipper.close()))
-        .map { gunzipper =>
-          {
-            case None        => gunzipper.onNone
-            case Some(chunk) => gunzipper.onChunk(chunk)
-          }
-        }
->>>>>>> 26bd9d6e
     )
 }