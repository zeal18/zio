/*
<<<<<<< HEAD
 * Copyright 2017-2020 John A. De Goes and the ZIO Contributors
=======
 * Copyright 2017-2022 John A. De Goes and the ZIO Contributors
>>>>>>> 006f6f3f
 *
 * Licensed under the Apache License, Version 2.0 (the "License");
 * you may not use this file except in compliance with the License.
 * You may obtain a copy of the License at
 *
 *     http://www.apache.org/licenses/LICENSE-2.0
 *
 * Unless required by applicable law or agreed to in writing, software
 * distributed under the License is distributed on an "AS IS" BASIS,
 * WITHOUT WARRANTIES OR CONDITIONS OF ANY KIND, either express or implied.
 * See the License for the specific language governing permissions and
 * limitations under the License.
 */

package zio.stream

import zio._
import zio.stacktracer.TracingImplicits.disableAutoTrace

/**
 * A `Take[E, A]` represents a single `take` from a queue modeling a stream of
 * values. A `Take` may be a failure cause `Cause[E]`, an chunk value `A` or an
 * end-of-stream marker.
 */
case class Take[+E, +A](exit: Exit[Option[E], Chunk[A]]) extends AnyVal {

  /**
   * Transforms `Take[E, A]` to `ZIO[R, E, B]`.
   */
  def done[R](implicit trace: ZTraceElement): ZIO[R, Option[E], Chunk[A]] =
    IO.done(exit)

  /**
   * Folds over the failure cause, success value and end-of-stream marker to
   * yield a value.
   */
  def fold[Z](end: => Z, error: Cause[E] => Z, value: Chunk[A] => Z): Z =
    exit.fold(Cause.flipCauseOption(_).fold(end)(error), value)

  /**
   * Effectful version of [[Take#fold]].
   *
   * Folds over the failure cause, success value and end-of-stream marker to
   * yield an effect.
   */
  @deprecated("use foldZIO", "2.0.0")
  def foldM[R, E1, Z](
    end: => ZIO[R, E1, Z],
    error: Cause[E] => ZIO[R, E1, Z],
    value: Chunk[A] => ZIO[R, E1, Z]
  )(implicit trace: ZTraceElement): ZIO[R, E1, Z] =
    foldZIO(end, error, value)

  /**
   * Effectful version of [[Take#fold]].
   *
   * Folds over the failure cause, success value and end-of-stream marker to
   * yield an effect.
   */
  def foldZIO[R, E1, Z](
    end: => ZIO[R, E1, Z],
    error: Cause[E] => ZIO[R, E1, Z],
    value: Chunk[A] => ZIO[R, E1, Z]
  )(implicit trace: ZTraceElement): ZIO[R, E1, Z] =
    exit.foldZIO(Cause.flipCauseOption(_).fold(end)(error), value)

  /**
   * Checks if this `take` is done (`Take.end`).
   */
  def isDone: Boolean =
    exit.fold(Cause.flipCauseOption(_).isEmpty, _ => false)

  /**
   * Checks if this `take` is a failure.
   */
  def isFailure: Boolean =
    exit.fold(Cause.flipCauseOption(_).nonEmpty, _ => false)

  /**
   * Checks if this `take` is a success.
   */
  def isSuccess: Boolean =
    exit.fold(_ => false, _ => true)

  /**
   * Transforms `Take[E, A]` to `Take[E, B]` by applying function `f`.
   */
  def map[B](f: A => B): Take[E, B] =
    Take(exit.map(_.map(f)))

  /**
   * Returns an effect that effectfully "peeks" at the success of this take.
   */
  def tap[R, E1](f: Chunk[A] => ZIO[R, E1, Any])(implicit trace: ZTraceElement): ZIO[R, E1, Unit] =
    exit.foreach(f).unit
}

object Take {

  /**
   * Creates a `Take[Nothing, A]` with a singleton chunk.
   */
  def single[A](a: A): Take[Nothing, A] =
    Take(Exit.succeed(Chunk.single(a)))

  /**
   * Creates a `Take[Nothing, A]` with the specified chunk.
   */
  def chunk[A](as: Chunk[A]): Take[Nothing, A] =
    Take(Exit.succeed(as))

  /**
   * Creates a failing `Take[E, Nothing]` with the specified failure.
   */
  def fail[E](e: E): Take[E, Nothing] =
    Take(Exit.fail(Some(e)))

  /**
   * Creates a failing `Take[E, Nothing]` with the specified cause.
   */
  def failCause[E](c: Cause[E]): Take[E, Nothing] =
    Take(Exit.failCause(c.map(Some(_))))

  /**
   * Creates an effect from `ZIO[R, E,A]` that does not fail, but succeeds with
   * the `Take[E, A]`. Error from stream when pulling is converted to
   * `Take.halt`. Creates a singleton chunk.
   */
  @deprecated("use fromZIO", "2.0.0")
  def fromEffect[R, E, A](zio: ZIO[R, E, A])(implicit trace: ZTraceElement): URIO[R, Take[E, A]] =
    fromZIO(zio)

  /**
   * Creates an effect from `ZIO[R, E,A]` that does not fail, but succeeds with
   * the `Take[E, A]`. Error from stream when pulling is converted to
   * `Take.failCause`. Creates a singleton chunk.
   */
  def fromZIO[R, E, A](zio: ZIO[R, E, A])(implicit trace: ZTraceElement): URIO[R, Take[E, A]] =
    zio.foldCause(failCause, single)

  /**
   * Creates effect from `Pull[R, E, A]` that does not fail, but succeeds with
   * the `Take[E, A]`. Error from stream when pulling is converted to
   * `Take.failCause`, end of stream to `Take.end`.
   */
  def fromPull[R, E, A](pull: ZStream.Pull[R, E, A])(implicit trace: ZTraceElement): URIO[R, Take[E, A]] =
    pull.foldCause(Cause.flipCauseOption(_).fold[Take[E, Nothing]](end)(failCause), chunk)

  /**
   * Creates a failing `Take[E, Nothing]` with the specified cause.
   */
  @deprecated("use failCause", "2.0.0")
  def halt[E](c: Cause[E]): Take[E, Nothing] =
    failCause(c)

  /**
   * Creates a failing `Take[Nothing, Nothing]` with the specified throwable.
   */
  def die(t: Throwable): Take[Nothing, Nothing] =
    Take(Exit.die(t))

  /**
   * Creates a failing `Take[Nothing, Nothing]` with the specified error
   * message.
   */
  def dieMessage(msg: String): Take[Nothing, Nothing] =
    Take(Exit.die(new RuntimeException(msg)))

  /**
   * Creates a `Take[E, A]` from `Exit[E, A]`.
   */
  def done[E, A](exit: Exit[E, A]): Take[E, A] =
    Take(exit.mapError[Option[E]](Some(_)).map(Chunk.single))

  /**
   * End-of-stream marker
   */
  val end: Take[Nothing, Nothing] =
    Take(Exit.fail(None))
}<|MERGE_RESOLUTION|>--- conflicted
+++ resolved
@@ -1,9 +1,5 @@
 /*
-<<<<<<< HEAD
- * Copyright 2017-2020 John A. De Goes and the ZIO Contributors
-=======
  * Copyright 2017-2022 John A. De Goes and the ZIO Contributors
->>>>>>> 006f6f3f
  *
  * Licensed under the Apache License, Version 2.0 (the "License");
  * you may not use this file except in compliance with the License.
