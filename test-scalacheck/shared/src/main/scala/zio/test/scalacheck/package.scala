--- conflicted
+++ resolved
@@ -3,11 +3,7 @@
 import org.scalacheck.rng.Seed
 import org.scalacheck.Gen.Parameters
 import zio._
-<<<<<<< HEAD
 import zio.test.Sized
-=======
-import zio.random.Random
->>>>>>> 5088bbc6
 
 /**
  * Provides functionality for converting legacy ScalaCheck generators to ZIO
