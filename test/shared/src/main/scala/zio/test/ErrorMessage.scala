package zio.test

import zio.test.render.LogLine.Message
import zio.test.render._

import scala.io.AnsiColor

object ErrorMessage {

  def throwable(throwable: Throwable): ErrorMessage = ThrowableM(throwable)

  def choice(success: String, failure: String): ErrorMessage = Choice(success, failure)
  def text(string: String): ErrorMessage                     = choice(string, string)
  def value(value: Any): ErrorMessage                        = Value(value)

  val equals: ErrorMessage = choice("was equal to", "was not equal to")
  val is: ErrorMessage     = choice("is", "is not")
  val does: ErrorMessage   = choice("does", "does not")
  val did: ErrorMessage    = choice("did", "did not")
  val was: ErrorMessage    = choice("was", "was not")
  val valid: ErrorMessage  = choice("Valid", "Invalid")

  private final case class Value(value: Any)                                               extends ErrorMessage
  private final case class ThrowableM(throwable: Throwable)                                extends ErrorMessage
  private final case class Choice(success: String, failure: String)                        extends ErrorMessage
  private final case class Combine(lhs: ErrorMessage, rhs: ErrorMessage, spacing: Int = 1) extends ErrorMessage
}

sealed trait ErrorMessage { self =>
  def +(that: String): ErrorMessage        = ErrorMessage.Combine(self, ErrorMessage.text(that))
  def +(that: ErrorMessage): ErrorMessage  = ErrorMessage.Combine(self, that)
  def +/(that: ErrorMessage): ErrorMessage = ErrorMessage.Combine(self, that, 0)

  private[test] def render(isSuccess: Boolean): Message =
    self match {
      case ErrorMessage.Choice(success, failure) =>
        (if (isSuccess) fr(success).ansi(AnsiColor.MAGENTA) else error(failure)).toLine.toMessage

<<<<<<< HEAD
      case ErrorMessage.Value(value) => primary(value.toString).bold.toLine.toMessage
=======
      case ErrorMessage.Value(value) => bold(blue(PrettyPrint(value)))
>>>>>>> 66972cb2

      case ErrorMessage.Combine(lhs, rhs, spacing) => {
        (lhs.render(isSuccess) :+ (sp * spacing)) ++ rhs.render(isSuccess)
      }

      case ErrorMessage.ThrowableM(throwable) =>
        val stacktrace = throwable.getStackTrace.toIndexedSeq
          .takeWhile(!_.getClassName.startsWith("zio.test.Arrow$"))
          .map(s => LogLine.Line.fromString(s.toString))

        Message((error("ERROR:") + sp + bold(throwable.toString)) +: stacktrace)
    }

}

private[zio] object PrettyPrint {
  def apply(any: Any): String = any match {
    case array: Array[_] => array.mkString("Array(", ", ", ")")
    case other           => other.toString
  }
}<|MERGE_RESOLUTION|>--- conflicted
+++ resolved
@@ -36,11 +36,7 @@
       case ErrorMessage.Choice(success, failure) =>
         (if (isSuccess) fr(success).ansi(AnsiColor.MAGENTA) else error(failure)).toLine.toMessage
 
-<<<<<<< HEAD
       case ErrorMessage.Value(value) => primary(value.toString).bold.toLine.toMessage
-=======
-      case ErrorMessage.Value(value) => bold(blue(PrettyPrint(value)))
->>>>>>> 66972cb2
 
       case ErrorMessage.Combine(lhs, rhs, spacing) => {
         (lhs.render(isSuccess) :+ (sp * spacing)) ++ rhs.render(isSuccess)
